use fuzzy::StringMatchCandidate;
use gpui::{
    div, prelude::*, AnyElement, Div, KeyBinding, Render, SharedString, Styled, Task, View,
    WindowContext,
};
use picker::{Picker, PickerDelegate};
use std::sync::Arc;
use theme2::ActiveTheme;
use ui::{Label, ListItem};

pub struct PickerStory {
    picker: View<Picker<Delegate>>,
}

struct Delegate {
    candidates: Arc<[StringMatchCandidate]>,
    matches: Vec<usize>,
    selected_ix: usize,
}

impl Delegate {
    fn new(strings: &[&str]) -> Self {
        Self {
            candidates: strings
                .iter()
                .copied()
                .enumerate()
                .map(|(id, string)| StringMatchCandidate {
                    id,
                    char_bag: string.into(),
                    string: string.into(),
                })
                .collect(),
            matches: vec![],
            selected_ix: 0,
        }
    }
}

impl PickerDelegate for Delegate {
<<<<<<< HEAD
=======
    type ListItem = ListItem;

>>>>>>> 75891e83
    fn match_count(&self) -> usize {
        self.candidates.len()
    }

    fn placeholder_text(&self) -> Arc<str> {
        "Test".into()
    }

    fn render_match(
        &self,
        ix: usize,
        selected: bool,
<<<<<<< HEAD
        cx: &mut gpui::ViewContext<Picker<Self>>,
    ) -> AnyElement {
        let colors = cx.theme().colors();
        let Some(candidate_ix) = self.matches.get(ix) else {
            return div().into_any();
=======
        _cx: &mut gpui::ViewContext<Picker<Self>>,
    ) -> Option<Self::ListItem> {
        let Some(candidate_ix) = self.matches.get(ix) else {
            return None;
>>>>>>> 75891e83
        };
        // TASK: Make StringMatchCandidate::string a SharedString
        let candidate = SharedString::from(self.candidates[*candidate_ix].string.clone());

<<<<<<< HEAD
        div()
            .text_color(colors.text)
            .when(selected, |s| {
                s.border_l_10().border_color(colors.terminal_ansi_yellow)
            })
            .hover(|style| {
                style
                    .bg(colors.element_active)
                    .text_color(colors.text_accent)
            })
            .child(candidate)
            .into_any()
=======
        Some(
            ListItem::new(ix)
                .inset(true)
                .selected(selected)
                .child(Label::new(candidate)),
        )
>>>>>>> 75891e83
    }

    fn selected_index(&self) -> usize {
        self.selected_ix
    }

    fn set_selected_index(&mut self, ix: usize, cx: &mut gpui::ViewContext<Picker<Self>>) {
        self.selected_ix = ix;
        cx.notify();
    }

    fn confirm(&mut self, secondary: bool, _cx: &mut gpui::ViewContext<Picker<Self>>) {
        let candidate_ix = self.matches[self.selected_ix];
        let candidate = self.candidates[candidate_ix].string.clone();

        if secondary {
            eprintln!("Secondary confirmed {}", candidate)
        } else {
            eprintln!("Confirmed {}", candidate)
        }
    }

    fn dismissed(&mut self, cx: &mut gpui::ViewContext<Picker<Self>>) {
        cx.quit();
    }

    fn update_matches(
        &mut self,
        query: String,
        cx: &mut gpui::ViewContext<Picker<Self>>,
    ) -> Task<()> {
        let candidates = self.candidates.clone();
        self.matches = cx
            .background_executor()
            .block(fuzzy::match_strings(
                &candidates,
                &query,
                true,
                100,
                &Default::default(),
                cx.background_executor().clone(),
            ))
            .into_iter()
            .map(|r| r.candidate_id)
            .collect();
        self.selected_ix = 0;
        Task::ready(())
    }
}

impl PickerStory {
    pub fn new(cx: &mut WindowContext) -> View<Self> {
        cx.build_view(|cx| {
            cx.bind_keys([
                KeyBinding::new("up", menu::SelectPrev, Some("picker")),
                KeyBinding::new("pageup", menu::SelectFirst, Some("picker")),
                KeyBinding::new("shift-pageup", menu::SelectFirst, Some("picker")),
                KeyBinding::new("ctrl-p", menu::SelectPrev, Some("picker")),
                KeyBinding::new("down", menu::SelectNext, Some("picker")),
                KeyBinding::new("pagedown", menu::SelectLast, Some("picker")),
                KeyBinding::new("shift-pagedown", menu::SelectFirst, Some("picker")),
                KeyBinding::new("ctrl-n", menu::SelectNext, Some("picker")),
                KeyBinding::new("cmd-up", menu::SelectFirst, Some("picker")),
                KeyBinding::new("cmd-down", menu::SelectLast, Some("picker")),
                KeyBinding::new("enter", menu::Confirm, Some("picker")),
                KeyBinding::new("ctrl-enter", menu::ShowContextMenu, Some("picker")),
                KeyBinding::new("cmd-enter", menu::SecondaryConfirm, Some("picker")),
                KeyBinding::new("escape", menu::Cancel, Some("picker")),
                KeyBinding::new("ctrl-c", menu::Cancel, Some("picker")),
            ]);

            PickerStory {
                picker: cx.build_view(|cx| {
                    let mut delegate = Delegate::new(&[
                        "Baguette (France)",
                        "Baklava (Turkey)",
                        "Beef Wellington (UK)",
                        "Biryani (India)",
                        "Borscht (Ukraine)",
                        "Bratwurst (Germany)",
                        "Bulgogi (Korea)",
                        "Burrito (USA)",
                        "Ceviche (Peru)",
                        "Chicken Tikka Masala (India)",
                        "Churrasco (Brazil)",
                        "Couscous (North Africa)",
                        "Croissant (France)",
                        "Dim Sum (China)",
                        "Empanada (Argentina)",
                        "Fajitas (Mexico)",
                        "Falafel (Middle East)",
                        "Feijoada (Brazil)",
                        "Fish and Chips (UK)",
                        "Fondue (Switzerland)",
                        "Goulash (Hungary)",
                        "Haggis (Scotland)",
                        "Kebab (Middle East)",
                        "Kimchi (Korea)",
                        "Lasagna (Italy)",
                        "Maple Syrup Pancakes (Canada)",
                        "Moussaka (Greece)",
                        "Pad Thai (Thailand)",
                        "Paella (Spain)",
                        "Pancakes (USA)",
                        "Pasta Carbonara (Italy)",
                        "Pavlova (Australia)",
                        "Peking Duck (China)",
                        "Pho (Vietnam)",
                        "Pierogi (Poland)",
                        "Pizza (Italy)",
                        "Poutine (Canada)",
                        "Pretzel (Germany)",
                        "Ramen (Japan)",
                        "Rendang (Indonesia)",
                        "Sashimi (Japan)",
                        "Satay (Indonesia)",
                        "Shepherd's Pie (Ireland)",
                        "Sushi (Japan)",
                        "Tacos (Mexico)",
                        "Tandoori Chicken (India)",
                        "Tortilla (Spain)",
                        "Tzatziki (Greece)",
                        "Wiener Schnitzel (Austria)",
                    ]);
                    delegate.update_matches("".into(), cx).detach();

                    let picker = Picker::new(delegate, cx);
                    picker.focus(cx);
                    picker
                }),
            }
        })
    }
}

impl Render for PickerStory {
    type Element = Div;

    fn render(&mut self, cx: &mut gpui::ViewContext<Self>) -> Self::Element {
        div()
            .bg(cx.theme().styles.colors.background)
            .size_full()
            .child(self.picker.clone())
    }
}<|MERGE_RESOLUTION|>--- conflicted
+++ resolved
@@ -1,7 +1,6 @@
 use fuzzy::StringMatchCandidate;
 use gpui::{
-    div, prelude::*, AnyElement, Div, KeyBinding, Render, SharedString, Styled, Task, View,
-    WindowContext,
+    div, prelude::*, Div, KeyBinding, Render, SharedString, Styled, Task, View, WindowContext,
 };
 use picker::{Picker, PickerDelegate};
 use std::sync::Arc;
@@ -38,11 +37,8 @@
 }
 
 impl PickerDelegate for Delegate {
-<<<<<<< HEAD
-=======
     type ListItem = ListItem;
 
->>>>>>> 75891e83
     fn match_count(&self) -> usize {
         self.candidates.len()
     }
@@ -55,43 +51,20 @@
         &self,
         ix: usize,
         selected: bool,
-<<<<<<< HEAD
-        cx: &mut gpui::ViewContext<Picker<Self>>,
-    ) -> AnyElement {
-        let colors = cx.theme().colors();
-        let Some(candidate_ix) = self.matches.get(ix) else {
-            return div().into_any();
-=======
         _cx: &mut gpui::ViewContext<Picker<Self>>,
     ) -> Option<Self::ListItem> {
         let Some(candidate_ix) = self.matches.get(ix) else {
             return None;
->>>>>>> 75891e83
         };
         // TASK: Make StringMatchCandidate::string a SharedString
         let candidate = SharedString::from(self.candidates[*candidate_ix].string.clone());
 
-<<<<<<< HEAD
-        div()
-            .text_color(colors.text)
-            .when(selected, |s| {
-                s.border_l_10().border_color(colors.terminal_ansi_yellow)
-            })
-            .hover(|style| {
-                style
-                    .bg(colors.element_active)
-                    .text_color(colors.text_accent)
-            })
-            .child(candidate)
-            .into_any()
-=======
         Some(
             ListItem::new(ix)
                 .inset(true)
                 .selected(selected)
                 .child(Label::new(candidate)),
         )
->>>>>>> 75891e83
     }
 
     fn selected_index(&self) -> usize {
