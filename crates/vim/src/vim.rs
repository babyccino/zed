--- conflicted
+++ resolved
@@ -5,12 +5,8 @@
 
 mod change_list;
 mod command;
-<<<<<<< HEAD
 mod easy_motion;
-mod editor_events;
-=======
 mod digraph;
->>>>>>> 66ef3188
 mod insert;
 mod mode_indicator;
 mod motion;
@@ -94,18 +90,11 @@
 pub fn init(cx: &mut AppContext) {
     VimModeSetting::register(cx);
     VimSettings::register(cx);
+
+    easy_motion::init(cx);
     VimGlobals::register(cx);
 
-<<<<<<< HEAD
-    easy_motion::init(cx);
-
-    cx.observe_keystrokes(observe_keystrokes).detach();
-    editor_events::init(cx);
-
-    cx.observe_new_views(|workspace: &mut Workspace, cx| register(workspace, cx))
-=======
     cx.observe_new_views(|editor: &mut Editor, cx| Vim::register(editor, cx))
->>>>>>> 66ef3188
         .detach();
 
     cx.observe_new_views(|workspace: &mut Workspace, _| {
