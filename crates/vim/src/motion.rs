--- conflicted
+++ resolved
@@ -442,8 +442,7 @@
                         return;
                     }
                 }
-            }
-            _ => {}
+                _ => {}
         }
 
         self.motion(m, cx)
@@ -472,15 +471,10 @@
             Mode::Visual | Mode::VisualLine | Mode::VisualBlock => {
                 self.visual_motion(motion.clone(), count, cx)
             }
-        }
-<<<<<<< HEAD
-        Mode::EasyMotion => {}
-    }
-    Vim::update(cx, |vim, cx| {
-        vim.clear_operator(cx);
-=======
+            _ => {}
+        }
+
         self.clear_operator(cx);
->>>>>>> 66ef3188
         if let Some(operator) = waiting_operator {
             self.push_operator(operator, cx);
             self.pre_count = count
