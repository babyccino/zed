--- conflicted
+++ resolved
@@ -905,11 +905,8 @@
     }
 
     fn pre_resolve_completion_documentation(
-<<<<<<< HEAD
+        buffer: Model<Buffer>,
         language: Option<Arc<Language>>,
-=======
-        buffer: Model<Buffer>,
->>>>>>> f987ff05
         completions: Arc<RwLock<Box<[Completion]>>>,
         matches: Arc<RwLock<Box<[StringMatch]>>>,
         editor: &Editor,
@@ -925,18 +922,9 @@
             return Task::ready(());
         };
 
-<<<<<<< HEAD
         let candidates = matches.read().iter().map(|m| m.candidate_id).collect();
         let resolve_task =
-            provider.resolve_completions(language, candidates, completions.clone(), cx);
-=======
-        let resolve_task = provider.resolve_completions(
-            buffer,
-            matches.iter().map(|m| m.candidate_id).collect(),
-            completions.clone(),
-            cx,
-        );
->>>>>>> f987ff05
+            provider.resolve_completions(buffer, language, candidates, completions.clone(), cx);
 
         return cx.spawn(move |this, mut cx| async move {
             if let Some(res) = resolve_task.await.log_err() {
@@ -975,14 +963,12 @@
 
         let resolve_task = project.update(cx, |project, cx| {
             project.resolve_completions(
-<<<<<<< HEAD
+                self.buffer.clone(),
                 self.language.clone(),
-=======
-                self.buffer.clone(),
->>>>>>> f987ff05
                 vec![completion_index],
                 self.completions.clone(),
                 cx,
+            ,
             )
         });
 
@@ -3602,11 +3588,8 @@
                                 .completion_documentation_pre_resolve_debounce
                                 .fire_new(delay, cx, |editor, cx| {
                                     CompletionsMenu::pre_resolve_completion_documentation(
-<<<<<<< HEAD
+                                        buffer,
                                         language,
-=======
-                                        buffer,
->>>>>>> f987ff05
                                         completions,
                                         matches,
                                         editor,
@@ -10373,11 +10356,8 @@
 
     fn resolve_completions(
         &self,
-<<<<<<< HEAD
+        buffer: Model<Buffer>,
         language: Option<Arc<Language>>,
-=======
-        buffer: Model<Buffer>,
->>>>>>> f987ff05
         completion_indices: Vec<usize>,
         completions: Arc<RwLock<Box<[Completion]>>>,
         cx: &mut ViewContext<Editor>,
@@ -10406,21 +10386,14 @@
 
     fn resolve_completions(
         &self,
-<<<<<<< HEAD
+        buffer: Model<Buffer>,
         language: Option<Arc<Language>>,
-=======
-        buffer: Model<Buffer>,
->>>>>>> f987ff05
         completion_indices: Vec<usize>,
         completions: Arc<RwLock<Box<[Completion]>>>,
         cx: &mut ViewContext<Editor>,
     ) -> Task<Result<Vec<usize>>> {
         self.update(cx, |project, cx| {
-<<<<<<< HEAD
-            project.resolve_completions(language, completion_indices, completions, cx)
-=======
-            project.resolve_completions(buffer, completion_indices, completions, cx)
->>>>>>> f987ff05
+            project.resolve_completions(buffer, language, completion_indices, completions, cx)
         })
     }
 
