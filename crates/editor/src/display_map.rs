//! This module defines where the text should be displayed in an [`Editor`][Editor].
//!
//! Not literally though - rendering, layout and all that jazz is a responsibility of [`EditorElement`][EditorElement].
//! Instead, [`DisplayMap`] decides where Inlays/Inlay hints are displayed, when
//! to apply a soft wrap, where to add fold indicators, whether there are any tabs in the buffer that
//! we display as spaces and where to display custom blocks (like diagnostics).
//! Seems like a lot? That's because it is. [`DisplayMap`] is conceptually made up
//! of several smaller structures that form a hierarchy (starting at the bottom):
//! - [`InlayMap`] that decides where the [`Inlay`]s should be displayed.
//! - [`FoldMap`] that decides where the fold indicators should be; it also tracks parts of a source file that are currently folded.
//! - [`TabMap`] that keeps track of hard tabs in a buffer.
//! - [`WrapMap`] that handles soft wrapping.
//! - [`BlockMap`] that tracks custom blocks such as diagnostics that should be displayed within buffer.
//! - [`DisplayMap`] that adds background highlights to the regions of text.
//!   Each one of those builds on top of preceding map.
//!
//! [Editor]: crate::Editor
//! [EditorElement]: crate::element::EditorElement

mod block_map;
mod crease_map;
mod fold_map;
mod inlay_map;
pub(crate) mod invisibles;
mod tab_map;
mod wrap_map;

use crate::{
    hover_links::InlayHighlight, movement::TextLayoutDetails, EditorStyle, InlayId, RowExt,
};
pub use block_map::{
    Block, BlockBufferRows, BlockChunks as DisplayChunks, BlockContext, BlockId, BlockMap,
    BlockPlacement, BlockPoint, BlockProperties, BlockStyle, CustomBlockId, RenderBlock,
};
use block_map::{BlockRow, BlockSnapshot};
use collections::{HashMap, HashSet};
pub use crease_map::*;
<<<<<<< HEAD
use fold_map::FoldMap;
pub use fold_map::{Fold, FoldId, FoldOffset, FoldPlaceholder, FoldPoint, FoldSnapshot};
=======
pub use fold_map::{Fold, FoldId, FoldPlaceholder, FoldPoint};
use fold_map::{FoldMap, FoldMapWriter, FoldOffset, FoldSnapshot};
>>>>>>> 38f2a919
use gpui::{
    AnyElement, Font, HighlightStyle, LineLayout, Model, ModelContext, Pixels, UnderlineStyle,
};
pub(crate) use inlay_map::Inlay;
use inlay_map::{InlayMap, InlaySnapshot};
pub use inlay_map::{InlayOffset, InlayPoint};
use invisibles::{is_invisible, replacement};
use language::{
    language_settings::language_settings, ChunkRenderer, OffsetUtf16, Point,
    Subscription as BufferSubscription,
};
use lsp::DiagnosticSeverity;
use multi_buffer::{
    Anchor, AnchorRangeExt, MultiBuffer, MultiBufferPoint, MultiBufferRow, MultiBufferSnapshot,
    ToOffset, ToPoint,
};
use serde::Deserialize;
use std::{
    any::TypeId,
    borrow::Cow,
    fmt::Debug,
    iter,
    num::NonZeroU32,
    ops::{Add, Range, Sub},
    sync::Arc,
};
use sum_tree::{Bias, TreeMap};
use tab_map::{TabMap, TabSnapshot};
use text::{Edit, LineIndent};
use ui::{div, px, IntoElement, ParentElement, SharedString, Styled, WindowContext};
use unicode_segmentation::UnicodeSegmentation;
use wrap_map::{WrapMap, WrapSnapshot};

#[derive(Copy, Clone, Debug, PartialEq, Eq)]
pub enum FoldStatus {
    Folded,
    Foldable,
}

pub type RenderFoldToggle = Arc<dyn Fn(FoldStatus, &mut WindowContext) -> AnyElement>;

pub trait ToDisplayPoint {
    fn to_display_point(&self, map: &DisplaySnapshot) -> DisplayPoint;
}

type TextHighlights = TreeMap<Option<TypeId>, Arc<(HighlightStyle, Vec<Range<Anchor>>)>>;
type InlayHighlights = TreeMap<TypeId, TreeMap<InlayId, (HighlightStyle, InlayHighlight)>>;

/// Decides how text in a [`MultiBuffer`] should be displayed in a buffer, handling inlay hints,
/// folding, hard tabs, soft wrapping, custom blocks (like diagnostics), and highlighting.
///
/// See the [module level documentation](self) for more information.
pub struct DisplayMap {
    /// The buffer that we are displaying.
    buffer: Model<MultiBuffer>,
    buffer_subscription: BufferSubscription,
    /// Decides where the [`Inlay`]s should be displayed.
    inlay_map: InlayMap,
    /// Decides where the fold indicators should be and tracks parts of a source file that are currently folded.
    fold_map: FoldMap,
    /// Keeps track of hard tabs in a buffer.
    tab_map: TabMap,
    /// Handles soft wrapping.
    wrap_map: Model<WrapMap>,
    /// Tracks custom blocks such as diagnostics that should be displayed within buffer.
    block_map: BlockMap,
    /// Regions of text that should be highlighted.
    text_highlights: TextHighlights,
    /// Regions of inlays that should be highlighted.
    inlay_highlights: InlayHighlights,
    /// A container for explicitly foldable ranges, which supersede indentation based fold range suggestions.
    crease_map: CreaseMap,
    pub(crate) fold_placeholder: FoldPlaceholder,
    pub clip_at_line_ends: bool,
    pub(crate) masked: bool,
}

impl DisplayMap {
    #[allow(clippy::too_many_arguments)]
    pub fn new(
        buffer: Model<MultiBuffer>,
        font: Font,
        font_size: Pixels,
        wrap_width: Option<Pixels>,
        show_excerpt_controls: bool,
        buffer_header_height: u32,
        excerpt_header_height: u32,
        excerpt_footer_height: u32,
        fold_placeholder: FoldPlaceholder,
        cx: &mut ModelContext<Self>,
    ) -> Self {
        let buffer_subscription = buffer.update(cx, |buffer, _| buffer.subscribe());

        let tab_size = Self::tab_size(&buffer, cx);
        let buffer_snapshot = buffer.read(cx).snapshot(cx);
        let crease_map = CreaseMap::new(&buffer_snapshot);
        let (inlay_map, snapshot) = InlayMap::new(buffer_snapshot);
        let (fold_map, snapshot) = FoldMap::new(snapshot);
        let (tab_map, snapshot) = TabMap::new(snapshot, tab_size);
        let (wrap_map, snapshot) = WrapMap::new(snapshot, font, font_size, wrap_width, cx);
        let block_map = BlockMap::new(
            snapshot,
            show_excerpt_controls,
            buffer_header_height,
            excerpt_header_height,
            excerpt_footer_height,
        );

        cx.observe(&wrap_map, |_, _, cx| cx.notify()).detach();

        DisplayMap {
            buffer,
            buffer_subscription,
            fold_map,
            inlay_map,
            tab_map,
            wrap_map,
            block_map,
            crease_map,
            fold_placeholder,
            text_highlights: Default::default(),
            inlay_highlights: Default::default(),
            clip_at_line_ends: false,
            masked: false,
        }
    }

    pub fn snapshot(&mut self, cx: &mut ModelContext<Self>) -> DisplaySnapshot {
        let buffer_snapshot = self.buffer.read(cx).snapshot(cx);
        let edits = self.buffer_subscription.consume().into_inner();
        let (inlay_snapshot, edits) = self.inlay_map.sync(buffer_snapshot, edits);
        let (fold_snapshot, edits) = self.fold_map.read(inlay_snapshot.clone(), edits);
        let tab_size = Self::tab_size(&self.buffer, cx);
        let (tab_snapshot, edits) = self.tab_map.sync(fold_snapshot.clone(), edits, tab_size);
        let (wrap_snapshot, edits) = self
            .wrap_map
            .update(cx, |map, cx| map.sync(tab_snapshot.clone(), edits, cx));
        let block_snapshot = self.block_map.read(wrap_snapshot.clone(), edits).snapshot;

        DisplaySnapshot {
            buffer_snapshot: self.buffer.read(cx).snapshot(cx),
            fold_snapshot,
            inlay_snapshot,
            tab_snapshot,
            wrap_snapshot,
            block_snapshot,
            crease_snapshot: self.crease_map.snapshot(),
            text_highlights: self.text_highlights.clone(),
            inlay_highlights: self.inlay_highlights.clone(),
            clip_at_line_ends: self.clip_at_line_ends,
            masked: self.masked,
            fold_placeholder: self.fold_placeholder.clone(),
        }
    }

    pub fn set_state(&mut self, other: &DisplaySnapshot, cx: &mut ModelContext<Self>) {
        self.fold(
            other
                .folds_in_range(0..other.buffer_snapshot.len())
                .map(|fold| {
                    (
                        fold.range.to_offset(&other.buffer_snapshot),
                        fold.placeholder.clone(),
                    )
                }),
            cx,
        );
    }

    /// Creates folds for the given ranges.
    pub fn fold<T: ToOffset>(
        &mut self,
        ranges: impl IntoIterator<Item = (Range<T>, FoldPlaceholder)>,
        cx: &mut ModelContext<Self>,
    ) {
        self.update_fold_map(cx, |fold_map| fold_map.fold(ranges))
    }

    /// Removes any folds with the given ranges.
    pub fn remove_folds_with_type<T: ToOffset>(
        &mut self,
        ranges: impl IntoIterator<Item = Range<T>>,
        type_id: TypeId,
        cx: &mut ModelContext<Self>,
    ) {
        self.update_fold_map(cx, |fold_map| fold_map.remove_folds(ranges, type_id))
    }

    /// Removes any folds whose ranges intersect any of the given ranges.
    pub fn unfold_intersecting<T: ToOffset>(
        &mut self,
        ranges: impl IntoIterator<Item = Range<T>>,
        inclusive: bool,
        cx: &mut ModelContext<Self>,
    ) {
        self.update_fold_map(cx, |fold_map| {
            fold_map.unfold_intersecting(ranges, inclusive)
        })
    }

    fn update_fold_map(
        &mut self,
        cx: &mut ModelContext<Self>,
        callback: impl FnOnce(&mut FoldMapWriter) -> (FoldSnapshot, Vec<Edit<FoldOffset>>),
    ) {
        let snapshot = self.buffer.read(cx).snapshot(cx);
        let edits = self.buffer_subscription.consume().into_inner();
        let tab_size = Self::tab_size(&self.buffer, cx);
        let (snapshot, edits) = self.inlay_map.sync(snapshot, edits);
        let (mut fold_map, snapshot, edits) = self.fold_map.write(snapshot, edits);
        let (snapshot, edits) = self.tab_map.sync(snapshot, edits, tab_size);
        let (snapshot, edits) = self
            .wrap_map
            .update(cx, |map, cx| map.sync(snapshot, edits, cx));
        self.block_map.read(snapshot, edits);
        let (snapshot, edits) = callback(&mut fold_map);
        let (snapshot, edits) = self.tab_map.sync(snapshot, edits, tab_size);
        let (snapshot, edits) = self
            .wrap_map
            .update(cx, |map, cx| map.sync(snapshot, edits, cx));
        self.block_map.read(snapshot, edits);
    }

    pub fn insert_creases(
        &mut self,
        creases: impl IntoIterator<Item = Crease>,
        cx: &mut ModelContext<Self>,
    ) -> Vec<CreaseId> {
        let snapshot = self.buffer.read(cx).snapshot(cx);
        self.crease_map.insert(creases, &snapshot)
    }

    pub fn remove_creases(
        &mut self,
        crease_ids: impl IntoIterator<Item = CreaseId>,
        cx: &mut ModelContext<Self>,
    ) {
        let snapshot = self.buffer.read(cx).snapshot(cx);
        self.crease_map.remove(crease_ids, &snapshot)
    }

    pub fn insert_blocks(
        &mut self,
        blocks: impl IntoIterator<Item = BlockProperties<Anchor>>,
        cx: &mut ModelContext<Self>,
    ) -> Vec<CustomBlockId> {
        let snapshot = self.buffer.read(cx).snapshot(cx);
        let edits = self.buffer_subscription.consume().into_inner();
        let tab_size = Self::tab_size(&self.buffer, cx);
        let (snapshot, edits) = self.inlay_map.sync(snapshot, edits);
        let (snapshot, edits) = self.fold_map.read(snapshot, edits);
        let (snapshot, edits) = self.tab_map.sync(snapshot, edits, tab_size);
        let (snapshot, edits) = self
            .wrap_map
            .update(cx, |map, cx| map.sync(snapshot, edits, cx));
        let mut block_map = self.block_map.write(snapshot, edits);
        block_map.insert(blocks)
    }

    pub fn resize_blocks(
        &mut self,
        heights: HashMap<CustomBlockId, u32>,
        cx: &mut ModelContext<Self>,
    ) {
        let snapshot = self.buffer.read(cx).snapshot(cx);
        let edits = self.buffer_subscription.consume().into_inner();
        let tab_size = Self::tab_size(&self.buffer, cx);
        let (snapshot, edits) = self.inlay_map.sync(snapshot, edits);
        let (snapshot, edits) = self.fold_map.read(snapshot, edits);
        let (snapshot, edits) = self.tab_map.sync(snapshot, edits, tab_size);
        let (snapshot, edits) = self
            .wrap_map
            .update(cx, |map, cx| map.sync(snapshot, edits, cx));
        let mut block_map = self.block_map.write(snapshot, edits);
        block_map.resize(heights);
    }

    pub fn replace_blocks(&mut self, renderers: HashMap<CustomBlockId, RenderBlock>) {
        self.block_map.replace_blocks(renderers);
    }

    pub fn remove_blocks(&mut self, ids: HashSet<CustomBlockId>, cx: &mut ModelContext<Self>) {
        let snapshot = self.buffer.read(cx).snapshot(cx);
        let edits = self.buffer_subscription.consume().into_inner();
        let tab_size = Self::tab_size(&self.buffer, cx);
        let (snapshot, edits) = self.inlay_map.sync(snapshot, edits);
        let (snapshot, edits) = self.fold_map.read(snapshot, edits);
        let (snapshot, edits) = self.tab_map.sync(snapshot, edits, tab_size);
        let (snapshot, edits) = self
            .wrap_map
            .update(cx, |map, cx| map.sync(snapshot, edits, cx));
        let mut block_map = self.block_map.write(snapshot, edits);
        block_map.remove(ids);
    }

    pub fn row_for_block(
        &mut self,
        block_id: CustomBlockId,
        cx: &mut ModelContext<Self>,
    ) -> Option<DisplayRow> {
        let snapshot = self.buffer.read(cx).snapshot(cx);
        let edits = self.buffer_subscription.consume().into_inner();
        let tab_size = Self::tab_size(&self.buffer, cx);
        let (snapshot, edits) = self.inlay_map.sync(snapshot, edits);
        let (snapshot, edits) = self.fold_map.read(snapshot, edits);
        let (snapshot, edits) = self.tab_map.sync(snapshot, edits, tab_size);
        let (snapshot, edits) = self
            .wrap_map
            .update(cx, |map, cx| map.sync(snapshot, edits, cx));
        let block_map = self.block_map.read(snapshot, edits);
        let block_row = block_map.row_for_block(block_id)?;
        Some(DisplayRow(block_row.0))
    }

    pub fn highlight_text(
        &mut self,
        type_id: TypeId,
        ranges: Vec<Range<Anchor>>,
        style: HighlightStyle,
    ) {
        self.text_highlights
            .insert(Some(type_id), Arc::new((style, ranges)));
    }

    pub(crate) fn highlight_inlays(
        &mut self,
        type_id: TypeId,
        highlights: Vec<InlayHighlight>,
        style: HighlightStyle,
    ) {
        for highlight in highlights {
            let update = self.inlay_highlights.update(&type_id, |highlights| {
                highlights.insert(highlight.inlay, (style, highlight.clone()))
            });
            if update.is_none() {
                self.inlay_highlights.insert(
                    type_id,
                    TreeMap::from_ordered_entries([(highlight.inlay, (style, highlight))]),
                );
            }
        }
    }

    pub fn text_highlights(&self, type_id: TypeId) -> Option<(HighlightStyle, &[Range<Anchor>])> {
        let highlights = self.text_highlights.get(&Some(type_id))?;
        Some((highlights.0, &highlights.1))
    }
    pub fn clear_highlights(&mut self, type_id: TypeId) -> bool {
        let mut cleared = self.text_highlights.remove(&Some(type_id)).is_some();
        cleared |= self.inlay_highlights.remove(&type_id).is_some();
        cleared
    }

    pub fn set_font(&self, font: Font, font_size: Pixels, cx: &mut ModelContext<Self>) -> bool {
        self.wrap_map
            .update(cx, |map, cx| map.set_font_with_size(font, font_size, cx))
    }

    pub fn set_wrap_width(&self, width: Option<Pixels>, cx: &mut ModelContext<Self>) -> bool {
        self.wrap_map
            .update(cx, |map, cx| map.set_wrap_width(width, cx))
    }

    pub(crate) fn current_inlays(&self) -> impl Iterator<Item = &Inlay> {
        self.inlay_map.current_inlays()
    }

    pub(crate) fn splice_inlays(
        &mut self,
        to_remove: Vec<InlayId>,
        to_insert: Vec<Inlay>,
        cx: &mut ModelContext<Self>,
    ) {
        if to_remove.is_empty() && to_insert.is_empty() {
            return;
        }
        let buffer_snapshot = self.buffer.read(cx).snapshot(cx);
        let edits = self.buffer_subscription.consume().into_inner();
        let (snapshot, edits) = self.inlay_map.sync(buffer_snapshot, edits);
        let (snapshot, edits) = self.fold_map.read(snapshot, edits);
        let tab_size = Self::tab_size(&self.buffer, cx);
        let (snapshot, edits) = self.tab_map.sync(snapshot, edits, tab_size);
        let (snapshot, edits) = self
            .wrap_map
            .update(cx, |map, cx| map.sync(snapshot, edits, cx));
        self.block_map.read(snapshot, edits);

        let (snapshot, edits) = self.inlay_map.splice(to_remove, to_insert);
        let (snapshot, edits) = self.fold_map.read(snapshot, edits);
        let (snapshot, edits) = self.tab_map.sync(snapshot, edits, tab_size);
        let (snapshot, edits) = self
            .wrap_map
            .update(cx, |map, cx| map.sync(snapshot, edits, cx));
        self.block_map.read(snapshot, edits);
    }

    fn tab_size(buffer: &Model<MultiBuffer>, cx: &mut ModelContext<Self>) -> NonZeroU32 {
        let buffer = buffer.read(cx).as_singleton().map(|buffer| buffer.read(cx));
        let language = buffer
            .and_then(|buffer| buffer.language())
            .map(|l| l.name());
        let file = buffer.and_then(|buffer| buffer.file());
        language_settings(language, file, cx).tab_size
    }

    #[cfg(test)]
    pub fn is_rewrapping(&self, cx: &gpui::AppContext) -> bool {
        self.wrap_map.read(cx).is_rewrapping()
    }

    pub fn show_excerpt_controls(&self) -> bool {
        self.block_map.show_excerpt_controls()
    }
}

#[derive(Debug, Default)]
pub(crate) struct Highlights<'a> {
    pub text_highlights: Option<&'a TextHighlights>,
    pub inlay_highlights: Option<&'a InlayHighlights>,
    pub styles: HighlightStyles,
}

#[derive(Default, Debug, Clone, Copy)]
pub struct HighlightStyles {
    pub inlay_hint: Option<HighlightStyle>,
    pub suggestion: Option<HighlightStyle>,
}

pub struct HighlightedChunk<'a> {
    pub text: &'a str,
    pub style: Option<HighlightStyle>,
    pub is_tab: bool,
    pub renderer: Option<ChunkRenderer>,
}

impl<'a> HighlightedChunk<'a> {
    fn highlight_invisibles(
        self,
        editor_style: &'a EditorStyle,
    ) -> impl Iterator<Item = Self> + 'a {
        let mut chars = self.text.chars().peekable();
        let mut text = self.text;
        let style = self.style;
        let is_tab = self.is_tab;
        let renderer = self.renderer;
        iter::from_fn(move || {
            let mut prefix_len = 0;
            while let Some(&ch) = chars.peek() {
                if !is_invisible(ch) {
                    prefix_len += ch.len_utf8();
                    chars.next();
                    continue;
                }
                if prefix_len > 0 {
                    let (prefix, suffix) = text.split_at(prefix_len);
                    text = suffix;
                    return Some(HighlightedChunk {
                        text: prefix,
                        style,
                        is_tab,
                        renderer: renderer.clone(),
                    });
                }
                chars.next();
                let (prefix, suffix) = text.split_at(ch.len_utf8());
                text = suffix;
                if let Some(replacement) = replacement(ch) {
                    let background = editor_style.status.hint_background;
                    let underline = editor_style.status.hint;
                    return Some(HighlightedChunk {
                        text: prefix,
                        style: None,
                        is_tab: false,
                        renderer: Some(ChunkRenderer {
                            render: Arc::new(move |_| {
                                div()
                                    .child(replacement)
                                    .bg(background)
                                    .text_decoration_1()
                                    .text_decoration_color(underline)
                                    .into_any_element()
                            }),
                            constrain_width: false,
                        }),
                    });
                } else {
                    let invisible_highlight = HighlightStyle {
                        background_color: Some(editor_style.status.hint_background),
                        underline: Some(UnderlineStyle {
                            color: Some(editor_style.status.hint),
                            thickness: px(1.),
                            wavy: false,
                        }),
                        ..Default::default()
                    };
                    let invisible_style = if let Some(mut style) = style {
                        style.highlight(invisible_highlight);
                        style
                    } else {
                        invisible_highlight
                    };

                    return Some(HighlightedChunk {
                        text: prefix,
                        style: Some(invisible_style),
                        is_tab: false,
                        renderer: renderer.clone(),
                    });
                }
            }

            if !text.is_empty() {
                let remainder = text;
                text = "";
                Some(HighlightedChunk {
                    text: remainder,
                    style,
                    is_tab,
                    renderer: renderer.clone(),
                })
            } else {
                None
            }
        })
    }
}

#[derive(Clone)]
pub struct DisplaySnapshot {
    pub buffer_snapshot: MultiBufferSnapshot,
    pub fold_snapshot: FoldSnapshot,
    pub crease_snapshot: CreaseSnapshot,
    inlay_snapshot: InlaySnapshot,
    tab_snapshot: TabSnapshot,
    wrap_snapshot: WrapSnapshot,
    block_snapshot: BlockSnapshot,
    text_highlights: TextHighlights,
    inlay_highlights: InlayHighlights,
    clip_at_line_ends: bool,
    masked: bool,
    pub(crate) fold_placeholder: FoldPlaceholder,
}

impl DisplaySnapshot {
    #[cfg(test)]
    pub fn fold_count(&self) -> usize {
        self.fold_snapshot.fold_count()
    }

    pub fn is_empty(&self) -> bool {
        self.buffer_snapshot.len() == 0
    }

    pub fn buffer_rows(
        &self,
        start_row: DisplayRow,
    ) -> impl Iterator<Item = Option<MultiBufferRow>> + '_ {
        self.block_snapshot
            .buffer_rows(BlockRow(start_row.0))
            .map(|row| row.map(|row| MultiBufferRow(row.0)))
    }

    pub fn max_buffer_row(&self) -> MultiBufferRow {
        self.buffer_snapshot.max_buffer_row()
    }

    pub fn prev_line_boundary(&self, mut point: MultiBufferPoint) -> (Point, DisplayPoint) {
        loop {
            let mut inlay_point = self.inlay_snapshot.to_inlay_point(point);
            let mut fold_point = self.fold_snapshot.to_fold_point(inlay_point, Bias::Left);
            fold_point.0.column = 0;
            inlay_point = fold_point.to_inlay_point(&self.fold_snapshot);
            point = self.inlay_snapshot.to_buffer_point(inlay_point);

            let mut display_point = self.point_to_display_point(point, Bias::Left);
            *display_point.column_mut() = 0;
            let next_point = self.display_point_to_point(display_point, Bias::Left);
            if next_point == point {
                return (point, display_point);
            }
            point = next_point;
        }
    }

    pub fn next_line_boundary(&self, mut point: MultiBufferPoint) -> (Point, DisplayPoint) {
        loop {
            let mut inlay_point = self.inlay_snapshot.to_inlay_point(point);
            let mut fold_point = self.fold_snapshot.to_fold_point(inlay_point, Bias::Right);
            fold_point.0.column = self.fold_snapshot.line_len(fold_point.row());
            inlay_point = fold_point.to_inlay_point(&self.fold_snapshot);
            point = self.inlay_snapshot.to_buffer_point(inlay_point);

            let mut display_point = self.point_to_display_point(point, Bias::Right);
            *display_point.column_mut() = self.line_len(display_point.row());
            let next_point = self.display_point_to_point(display_point, Bias::Right);
            if next_point == point {
                return (point, display_point);
            }
            point = next_point;
        }
    }

    // used by line_mode selections and tries to match vim behavior
    pub fn expand_to_line(&self, range: Range<Point>) -> Range<Point> {
        let new_start = if range.start.row == 0 {
            MultiBufferPoint::new(0, 0)
        } else if range.start.row == self.max_buffer_row().0
            || (range.end.column > 0 && range.end.row == self.max_buffer_row().0)
        {
            MultiBufferPoint::new(
                range.start.row - 1,
                self.buffer_snapshot
                    .line_len(MultiBufferRow(range.start.row - 1)),
            )
        } else {
            self.prev_line_boundary(range.start).0
        };

        let new_end = if range.end.column == 0 {
            range.end
        } else if range.end.row < self.max_buffer_row().0 {
            self.buffer_snapshot
                .clip_point(MultiBufferPoint::new(range.end.row + 1, 0), Bias::Left)
        } else {
            self.buffer_snapshot.max_point()
        };

        new_start..new_end
    }

    pub fn point_to_display_point(&self, point: MultiBufferPoint, bias: Bias) -> DisplayPoint {
        let inlay_point = self.inlay_snapshot.to_inlay_point(point);
        let fold_point = self.fold_snapshot.to_fold_point(inlay_point, bias);
        let tab_point = self.tab_snapshot.to_tab_point(fold_point);
        let wrap_point = self.wrap_snapshot.tab_point_to_wrap_point(tab_point);
        let block_point = self.block_snapshot.to_block_point(wrap_point);
        DisplayPoint(block_point)
    }

    pub fn display_point_to_point(&self, point: DisplayPoint, bias: Bias) -> Point {
        self.inlay_snapshot
            .to_buffer_point(self.display_point_to_inlay_point(point, bias))
    }

    pub fn display_point_to_inlay_offset(&self, point: DisplayPoint, bias: Bias) -> InlayOffset {
        self.inlay_snapshot
            .to_offset(self.display_point_to_inlay_point(point, bias))
    }

    pub fn anchor_to_inlay_offset(&self, anchor: Anchor) -> InlayOffset {
        self.inlay_snapshot
            .to_inlay_offset(anchor.to_offset(&self.buffer_snapshot))
    }

    pub fn display_point_to_anchor(&self, point: DisplayPoint, bias: Bias) -> Anchor {
        self.buffer_snapshot
            .anchor_at(point.to_offset(self, bias), bias)
    }

    fn display_point_to_inlay_point(&self, point: DisplayPoint, bias: Bias) -> InlayPoint {
        let block_point = point.0;
        let wrap_point = self.block_snapshot.to_wrap_point(block_point, bias);
        let tab_point = self.wrap_snapshot.to_tab_point(wrap_point);
        let fold_point = self.tab_snapshot.to_fold_point(tab_point, bias).0;
        fold_point.to_inlay_point(&self.fold_snapshot)
    }

    pub fn display_point_to_fold_point(&self, point: DisplayPoint, bias: Bias) -> FoldPoint {
        let block_point = point.0;
        let wrap_point = self.block_snapshot.to_wrap_point(block_point, bias);
        let tab_point = self.wrap_snapshot.to_tab_point(wrap_point);
        self.tab_snapshot.to_fold_point(tab_point, bias).0
    }

    pub fn fold_point_to_display_point(&self, fold_point: FoldPoint) -> DisplayPoint {
        let tab_point = self.tab_snapshot.to_tab_point(fold_point);
        let wrap_point = self.wrap_snapshot.tab_point_to_wrap_point(tab_point);
        let block_point = self.block_snapshot.to_block_point(wrap_point);
        DisplayPoint(block_point)
    }

    pub fn max_point(&self) -> DisplayPoint {
        DisplayPoint(self.block_snapshot.max_point())
    }

    /// Returns text chunks starting at the given display row until the end of the file
    pub fn text_chunks(&self, display_row: DisplayRow) -> impl Iterator<Item = &str> {
        self.block_snapshot
            .chunks(
                display_row.0..self.max_point().row().next_row().0,
                false,
                self.masked,
                Highlights::default(),
            )
            .map(|h| h.text)
    }

    /// Returns text chunks starting at the end of the given display row in reverse until the start of the file
    pub fn reverse_text_chunks(&self, display_row: DisplayRow) -> impl Iterator<Item = &str> {
        (0..=display_row.0).rev().flat_map(move |row| {
            self.block_snapshot
                .chunks(row..row + 1, false, self.masked, Highlights::default())
                .map(|h| h.text)
                .collect::<Vec<_>>()
                .into_iter()
                .rev()
        })
    }

    pub fn chunks(
        &self,
        display_rows: Range<DisplayRow>,
        language_aware: bool,
        highlight_styles: HighlightStyles,
    ) -> DisplayChunks<'_> {
        self.block_snapshot.chunks(
            display_rows.start.0..display_rows.end.0,
            language_aware,
            self.masked,
            Highlights {
                text_highlights: Some(&self.text_highlights),
                inlay_highlights: Some(&self.inlay_highlights),
                styles: highlight_styles,
            },
        )
    }

    pub fn highlighted_chunks<'a>(
        &'a self,
        display_rows: Range<DisplayRow>,
        language_aware: bool,
        editor_style: &'a EditorStyle,
    ) -> impl Iterator<Item = HighlightedChunk<'a>> {
        self.chunks(
            display_rows,
            language_aware,
            HighlightStyles {
                inlay_hint: Some(editor_style.inlay_hints_style),
                suggestion: Some(editor_style.suggestions_style),
            },
        )
        .flat_map(|chunk| {
            let mut highlight_style = chunk
                .syntax_highlight_id
                .and_then(|id| id.style(&editor_style.syntax));

            if let Some(chunk_highlight) = chunk.highlight_style {
                if let Some(highlight_style) = highlight_style.as_mut() {
                    highlight_style.highlight(chunk_highlight);
                } else {
                    highlight_style = Some(chunk_highlight);
                }
            }

            let mut diagnostic_highlight = HighlightStyle::default();

            if chunk.is_unnecessary {
                diagnostic_highlight.fade_out = Some(editor_style.unnecessary_code_fade);
            }

            if let Some(severity) = chunk.diagnostic_severity {
                // Omit underlines for HINT/INFO diagnostics on 'unnecessary' code.
                if severity <= DiagnosticSeverity::WARNING || !chunk.is_unnecessary {
                    let diagnostic_color = super::diagnostic_style(severity, &editor_style.status);
                    diagnostic_highlight.underline = Some(UnderlineStyle {
                        color: Some(diagnostic_color),
                        thickness: 1.0.into(),
                        wavy: true,
                    });
                }
            }

            if let Some(highlight_style) = highlight_style.as_mut() {
                highlight_style.highlight(diagnostic_highlight);
            } else {
                highlight_style = Some(diagnostic_highlight);
            }

            HighlightedChunk {
                text: chunk.text,
                style: highlight_style,
                is_tab: chunk.is_tab,
                renderer: chunk.renderer,
            }
            .highlight_invisibles(editor_style)
        })
    }

    pub fn layout_row(
        &self,
        display_row: DisplayRow,
        TextLayoutDetails {
            text_system,
            editor_style,
            rem_size,
            scroll_anchor: _,
            visible_rows: _,
            vertical_scroll_margin: _,
        }: &TextLayoutDetails,
    ) -> Arc<LineLayout> {
        let mut runs = Vec::new();
        let mut line = String::new();

        let range = display_row..display_row.next_row();
        for chunk in self.highlighted_chunks(range, false, editor_style) {
            line.push_str(chunk.text);

            let text_style = if let Some(style) = chunk.style {
                Cow::Owned(editor_style.text.clone().highlight(style))
            } else {
                Cow::Borrowed(&editor_style.text)
            };

            runs.push(text_style.to_run(chunk.text.len()))
        }

        if line.ends_with('\n') {
            line.pop();
            if let Some(last_run) = runs.last_mut() {
                last_run.len -= 1;
                if last_run.len == 0 {
                    runs.pop();
                }
            }
        }

        let font_size = editor_style.text.font_size.to_pixels(*rem_size);
        text_system
            .layout_line(&line, font_size, &runs)
            .expect("we expect the font to be loaded because it's rendered by the editor")
    }

    pub fn x_for_display_point(
        &self,
        display_point: DisplayPoint,
        text_layout_details: &TextLayoutDetails,
    ) -> Pixels {
        let line = self.layout_row(display_point.row(), text_layout_details);
        line.x_for_index(display_point.column() as usize)
    }

    pub fn display_column_for_x(
        &self,
        display_row: DisplayRow,
        x: Pixels,
        details: &TextLayoutDetails,
    ) -> u32 {
        let layout_line = self.layout_row(display_row, details);
        layout_line.closest_index_for_x(x) as u32
    }

    pub fn grapheme_at(&self, mut point: DisplayPoint) -> Option<SharedString> {
        point = DisplayPoint(self.block_snapshot.clip_point(point.0, Bias::Left));
        let chars = self
            .text_chunks(point.row())
            .flat_map(str::chars)
            .skip_while({
                let mut column = 0;
                move |char| {
                    let at_point = column >= point.column();
                    column += char.len_utf8() as u32;
                    !at_point
                }
            })
            .take_while({
                let mut prev = false;
                move |char| {
                    let now = char.is_ascii();
                    let end = char.is_ascii() && (char.is_ascii_whitespace() || prev);
                    prev = now;
                    !end
                }
            });
        chars.collect::<String>().graphemes(true).next().map(|s| {
            if let Some(invisible) = s.chars().next().filter(|&c| is_invisible(c)) {
                replacement(invisible).unwrap_or(s).to_owned().into()
            } else if s == "\n" {
                " ".into()
            } else {
                s.to_owned().into()
            }
        })
    }

    pub fn buffer_chars_at(&self, mut offset: usize) -> impl Iterator<Item = (char, usize)> + '_ {
        self.buffer_snapshot.chars_at(offset).map(move |ch| {
            let ret = (ch, offset);
            offset += ch.len_utf8();
            ret
        })
    }

    pub fn reverse_buffer_chars_at(
        &self,
        mut offset: usize,
    ) -> impl Iterator<Item = (char, usize)> + '_ {
        self.buffer_snapshot
            .reversed_chars_at(offset)
            .map(move |ch| {
                offset -= ch.len_utf8();
                (ch, offset)
            })
    }

    pub fn clip_point(&self, point: DisplayPoint, bias: Bias) -> DisplayPoint {
        let mut clipped = self.block_snapshot.clip_point(point.0, bias);
        if self.clip_at_line_ends {
            clipped = self.clip_at_line_end(DisplayPoint(clipped)).0
        }
        DisplayPoint(clipped)
    }

    pub fn clip_ignoring_line_ends(&self, point: DisplayPoint, bias: Bias) -> DisplayPoint {
        DisplayPoint(self.block_snapshot.clip_point(point.0, bias))
    }

    pub fn clip_at_line_end(&self, point: DisplayPoint) -> DisplayPoint {
        let mut point = point.0;
        if point.column == self.line_len(DisplayRow(point.row)) {
            point.column = point.column.saturating_sub(1);
            point = self.block_snapshot.clip_point(point, Bias::Left);
        }
        DisplayPoint(point)
    }

    pub fn folds_in_range<T>(&self, range: Range<T>) -> impl Iterator<Item = &Fold>
    where
        T: ToOffset,
    {
        self.fold_snapshot.folds_in_range(range)
    }

    pub fn blocks_in_range(
        &self,
        rows: Range<DisplayRow>,
    ) -> impl Iterator<Item = (DisplayRow, &Block)> {
        self.block_snapshot
            .blocks_in_range(rows.start.0..rows.end.0)
            .map(|(row, block)| (DisplayRow(row), block))
    }

    pub fn block_for_id(&self, id: BlockId) -> Option<Block> {
        self.block_snapshot.block_for_id(id)
    }

    pub fn intersects_fold<T: ToOffset>(&self, offset: T) -> bool {
        self.fold_snapshot.intersects_fold(offset)
    }

    pub fn is_line_folded(&self, buffer_row: MultiBufferRow) -> bool {
        self.fold_snapshot.is_line_folded(buffer_row)
    }

    pub fn is_point_folded(&self, point: Point) -> bool {
        self.fold_snapshot.is_point_folded(point)
    }

    pub fn is_block_line(&self, display_row: DisplayRow) -> bool {
        self.block_snapshot.is_block_line(BlockRow(display_row.0))
    }

    pub fn soft_wrap_indent(&self, display_row: DisplayRow) -> Option<u32> {
        let wrap_row = self
            .block_snapshot
            .to_wrap_point(BlockPoint::new(display_row.0, 0), Bias::Left)
            .row();
        self.wrap_snapshot.soft_wrap_indent(wrap_row)
    }

    pub fn text(&self) -> String {
        self.text_chunks(DisplayRow(0)).collect()
    }

    pub fn line(&self, display_row: DisplayRow) -> String {
        let mut result = String::new();
        for chunk in self.text_chunks(display_row) {
            if let Some(ix) = chunk.find('\n') {
                result.push_str(&chunk[0..ix]);
                break;
            } else {
                result.push_str(chunk);
            }
        }
        result
    }

    pub fn line_indent_for_buffer_row(&self, buffer_row: MultiBufferRow) -> LineIndent {
        let (buffer, range) = self
            .buffer_snapshot
            .buffer_line_for_row(buffer_row)
            .unwrap();

        buffer.line_indent_for_row(range.start.row)
    }

    pub fn line_len(&self, row: DisplayRow) -> u32 {
        self.block_snapshot.line_len(BlockRow(row.0))
    }

    pub fn longest_row(&self) -> DisplayRow {
        DisplayRow(self.block_snapshot.longest_row())
    }

    pub fn starts_indent(&self, buffer_row: MultiBufferRow) -> bool {
        let max_row = self.buffer_snapshot.max_buffer_row();
        if buffer_row >= max_row {
            return false;
        }

        let line_indent = self.line_indent_for_buffer_row(buffer_row);
        if line_indent.is_line_blank() {
            return false;
        }

        (buffer_row.0 + 1..=max_row.0)
            .find_map(|next_row| {
                let next_line_indent = self.line_indent_for_buffer_row(MultiBufferRow(next_row));
                if next_line_indent.raw_len() > line_indent.raw_len() {
                    Some(true)
                } else if !next_line_indent.is_line_blank() {
                    Some(false)
                } else {
                    None
                }
            })
            .unwrap_or(false)
    }

    pub fn foldable_range(
        &self,
        buffer_row: MultiBufferRow,
    ) -> Option<(Range<Point>, FoldPlaceholder)> {
        let start = MultiBufferPoint::new(buffer_row.0, self.buffer_snapshot.line_len(buffer_row));
        if let Some(crease) = self
            .crease_snapshot
            .query_row(buffer_row, &self.buffer_snapshot)
        {
            Some((
                crease.range.to_point(&self.buffer_snapshot),
                crease.placeholder.clone(),
            ))
        } else if self.starts_indent(MultiBufferRow(start.row))
            && !self.is_line_folded(MultiBufferRow(start.row))
        {
            let start_line_indent = self.line_indent_for_buffer_row(buffer_row);
            let max_point = self.buffer_snapshot.max_point();
            let mut end = None;

            for row in (buffer_row.0 + 1)..=max_point.row {
                let line_indent = self.line_indent_for_buffer_row(MultiBufferRow(row));
                if !line_indent.is_line_blank()
                    && line_indent.raw_len() <= start_line_indent.raw_len()
                {
                    let prev_row = row - 1;
                    end = Some(Point::new(
                        prev_row,
                        self.buffer_snapshot.line_len(MultiBufferRow(prev_row)),
                    ));
                    break;
                }
            }

            let mut row_before_line_breaks = end.unwrap_or(max_point);
            while row_before_line_breaks.row > start.row
                && self
                    .buffer_snapshot
                    .is_line_blank(MultiBufferRow(row_before_line_breaks.row))
            {
                row_before_line_breaks.row -= 1;
            }

            row_before_line_breaks = Point::new(
                row_before_line_breaks.row,
                self.buffer_snapshot
                    .line_len(MultiBufferRow(row_before_line_breaks.row)),
            );

            Some((start..row_before_line_breaks, self.fold_placeholder.clone()))
        } else {
            None
        }
    }

    #[cfg(any(test, feature = "test-support"))]
    pub fn text_highlight_ranges<Tag: ?Sized + 'static>(
        &self,
    ) -> Option<Arc<(HighlightStyle, Vec<Range<Anchor>>)>> {
        let type_id = TypeId::of::<Tag>();
        self.text_highlights.get(&Some(type_id)).cloned()
    }

    #[allow(unused)]
    #[cfg(any(test, feature = "test-support"))]
    pub(crate) fn inlay_highlights<Tag: ?Sized + 'static>(
        &self,
    ) -> Option<&TreeMap<InlayId, (HighlightStyle, InlayHighlight)>> {
        let type_id = TypeId::of::<Tag>();
        self.inlay_highlights.get(&type_id)
    }

    pub fn buffer_header_height(&self) -> u32 {
        self.block_snapshot.buffer_header_height
    }

    pub fn excerpt_footer_height(&self) -> u32 {
        self.block_snapshot.excerpt_footer_height
    }

    pub fn excerpt_header_height(&self) -> u32 {
        self.block_snapshot.excerpt_header_height
    }
}

#[derive(Copy, Clone, Default, Eq, Ord, PartialOrd, PartialEq)]
pub struct DisplayPoint(BlockPoint);

impl Debug for DisplayPoint {
    fn fmt(&self, f: &mut std::fmt::Formatter<'_>) -> std::fmt::Result {
        f.write_fmt(format_args!(
            "DisplayPoint({}, {})",
            self.row().0,
            self.column()
        ))
    }
}

impl Add for DisplayPoint {
    type Output = Self;

    fn add(self, other: Self) -> Self::Output {
        DisplayPoint(BlockPoint(self.0 .0 + other.0 .0))
    }
}

impl Sub for DisplayPoint {
    type Output = Self;

    fn sub(self, other: Self) -> Self::Output {
        DisplayPoint(BlockPoint(self.0 .0 - other.0 .0))
    }
}

#[derive(Debug, Copy, Clone, Default, Eq, Ord, PartialOrd, PartialEq, Deserialize, Hash)]
#[serde(transparent)]
pub struct DisplayRow(pub u32);

impl Add<DisplayRow> for DisplayRow {
    type Output = Self;

    fn add(self, other: Self) -> Self::Output {
        DisplayRow(self.0 + other.0)
    }
}

impl Add<u32> for DisplayRow {
    type Output = Self;

    fn add(self, other: u32) -> Self::Output {
        DisplayRow(self.0 + other)
    }
}

impl Sub<DisplayRow> for DisplayRow {
    type Output = Self;

    fn sub(self, other: Self) -> Self::Output {
        DisplayRow(self.0 - other.0)
    }
}

impl Sub<u32> for DisplayRow {
    type Output = Self;

    fn sub(self, other: u32) -> Self::Output {
        DisplayRow(self.0 - other)
    }
}

impl DisplayPoint {
    pub fn new(row: DisplayRow, column: u32) -> Self {
        Self(BlockPoint(Point::new(row.0, column)))
    }

    pub fn zero() -> Self {
        Self::new(DisplayRow(0), 0)
    }

    pub fn is_zero(&self) -> bool {
        self.0.is_zero()
    }

    pub fn row(self) -> DisplayRow {
        DisplayRow(self.0.row)
    }

    pub fn column(self) -> u32 {
        self.0.column
    }

    pub fn row_mut(&mut self) -> &mut u32 {
        &mut self.0.row
    }

    pub fn column_mut(&mut self) -> &mut u32 {
        &mut self.0.column
    }

    pub fn to_point(self, map: &DisplaySnapshot) -> Point {
        map.display_point_to_point(self, Bias::Left)
    }

    pub fn to_offset(self, map: &DisplaySnapshot, bias: Bias) -> usize {
        let wrap_point = map.block_snapshot.to_wrap_point(self.0, bias);
        let tab_point = map.wrap_snapshot.to_tab_point(wrap_point);
        let fold_point = map.tab_snapshot.to_fold_point(tab_point, bias).0;
        let inlay_point = fold_point.to_inlay_point(&map.fold_snapshot);
        map.inlay_snapshot
            .to_buffer_offset(map.inlay_snapshot.to_offset(inlay_point))
    }
}

impl ToDisplayPoint for usize {
    fn to_display_point(&self, map: &DisplaySnapshot) -> DisplayPoint {
        map.point_to_display_point(self.to_point(&map.buffer_snapshot), Bias::Left)
    }
}

impl ToDisplayPoint for OffsetUtf16 {
    fn to_display_point(&self, map: &DisplaySnapshot) -> DisplayPoint {
        self.to_offset(&map.buffer_snapshot).to_display_point(map)
    }
}

impl ToDisplayPoint for Point {
    fn to_display_point(&self, map: &DisplaySnapshot) -> DisplayPoint {
        map.point_to_display_point(*self, Bias::Left)
    }
}

impl ToDisplayPoint for Anchor {
    fn to_display_point(&self, map: &DisplaySnapshot) -> DisplayPoint {
        self.to_point(&map.buffer_snapshot).to_display_point(map)
    }
}

#[cfg(test)]
pub mod tests {
    use super::*;
    use crate::{movement, test::marked_display_snapshot};
    use block_map::BlockPlacement;
    use gpui::{
        div, font, observe, px, AppContext, BorrowAppContext, Context, Element, Hsla, Rgba,
    };
    use language::{
        language_settings::{AllLanguageSettings, AllLanguageSettingsContent},
        Buffer, Diagnostic, DiagnosticEntry, DiagnosticSet, Language, LanguageConfig,
        LanguageMatcher,
    };
    use lsp::LanguageServerId;
    use project::Project;
    use rand::{prelude::*, Rng};
    use settings::SettingsStore;
    use smol::stream::StreamExt;
    use std::{env, sync::Arc};
    use text::PointUtf16;
    use theme::{LoadThemes, SyntaxTheme};
    use unindent::Unindent as _;
    use util::test::{marked_text_ranges, sample_text};
    use Bias::*;

    #[gpui::test(iterations = 100)]
    async fn test_random_display_map(cx: &mut gpui::TestAppContext, mut rng: StdRng) {
        cx.background_executor.set_block_on_ticks(0..=50);
        let operations = env::var("OPERATIONS")
            .map(|i| i.parse().expect("invalid `OPERATIONS` variable"))
            .unwrap_or(10);

        let mut tab_size = rng.gen_range(1..=4);
        let buffer_start_excerpt_header_height = rng.gen_range(1..=5);
        let excerpt_header_height = rng.gen_range(1..=5);
        let font_size = px(14.0);
        let max_wrap_width = 300.0;
        let mut wrap_width = if rng.gen_bool(0.1) {
            None
        } else {
            Some(px(rng.gen_range(0.0..=max_wrap_width)))
        };

        log::info!("tab size: {}", tab_size);
        log::info!("wrap width: {:?}", wrap_width);

        cx.update(|cx| {
            init_test(cx, |s| s.defaults.tab_size = NonZeroU32::new(tab_size));
        });

        let buffer = cx.update(|cx| {
            if rng.gen() {
                let len = rng.gen_range(0..10);
                let text = util::RandomCharIter::new(&mut rng)
                    .take(len)
                    .collect::<String>();
                MultiBuffer::build_simple(&text, cx)
            } else {
                MultiBuffer::build_random(&mut rng, cx)
            }
        });

        let map = cx.new_model(|cx| {
            DisplayMap::new(
                buffer.clone(),
                font("Helvetica"),
                font_size,
                wrap_width,
                true,
                buffer_start_excerpt_header_height,
                excerpt_header_height,
                0,
                FoldPlaceholder::test(),
                cx,
            )
        });
        let mut notifications = observe(&map, cx);
        let mut fold_count = 0;
        let mut blocks = Vec::new();

        let snapshot = map.update(cx, |map, cx| map.snapshot(cx));
        log::info!("buffer text: {:?}", snapshot.buffer_snapshot.text());
        log::info!("fold text: {:?}", snapshot.fold_snapshot.text());
        log::info!("tab text: {:?}", snapshot.tab_snapshot.text());
        log::info!("wrap text: {:?}", snapshot.wrap_snapshot.text());
        log::info!("block text: {:?}", snapshot.block_snapshot.text());
        log::info!("display text: {:?}", snapshot.text());

        for _i in 0..operations {
            match rng.gen_range(0..100) {
                0..=19 => {
                    wrap_width = if rng.gen_bool(0.2) {
                        None
                    } else {
                        Some(px(rng.gen_range(0.0..=max_wrap_width)))
                    };
                    log::info!("setting wrap width to {:?}", wrap_width);
                    map.update(cx, |map, cx| map.set_wrap_width(wrap_width, cx));
                }
                20..=29 => {
                    let mut tab_sizes = vec![1, 2, 3, 4];
                    tab_sizes.remove((tab_size - 1) as usize);
                    tab_size = *tab_sizes.choose(&mut rng).unwrap();
                    log::info!("setting tab size to {:?}", tab_size);
                    cx.update(|cx| {
                        cx.update_global::<SettingsStore, _>(|store, cx| {
                            store.update_user_settings::<AllLanguageSettings>(cx, |s| {
                                s.defaults.tab_size = NonZeroU32::new(tab_size);
                            });
                        });
                    });
                }
                30..=44 => {
                    map.update(cx, |map, cx| {
                        if rng.gen() || blocks.is_empty() {
                            let buffer = map.snapshot(cx).buffer_snapshot;
                            let block_properties = (0..rng.gen_range(1..=1))
                                .map(|_| {
                                    let position =
                                        buffer.anchor_after(buffer.clip_offset(
                                            rng.gen_range(0..=buffer.len()),
                                            Bias::Left,
                                        ));

                                    let placement = if rng.gen() {
                                        BlockPlacement::Above(position)
                                    } else {
                                        BlockPlacement::Below(position)
                                    };
                                    let height = rng.gen_range(1..5);
                                    log::info!(
                                        "inserting block {:?} with height {}",
                                        placement.as_ref().map(|p| p.to_point(&buffer)),
                                        height
                                    );
                                    let priority = rng.gen_range(1..100);
                                    BlockProperties {
                                        placement,
                                        style: BlockStyle::Fixed,
                                        height,
                                        render: Box::new(|_| div().into_any()),
                                        priority,
                                    }
                                })
                                .collect::<Vec<_>>();
                            blocks.extend(map.insert_blocks(block_properties, cx));
                        } else {
                            blocks.shuffle(&mut rng);
                            let remove_count = rng.gen_range(1..=4.min(blocks.len()));
                            let block_ids_to_remove = (0..remove_count)
                                .map(|_| blocks.remove(rng.gen_range(0..blocks.len())))
                                .collect();
                            log::info!("removing block ids {:?}", block_ids_to_remove);
                            map.remove_blocks(block_ids_to_remove, cx);
                        }
                    });
                }
                45..=79 => {
                    let mut ranges = Vec::new();
                    for _ in 0..rng.gen_range(1..=3) {
                        buffer.read_with(cx, |buffer, cx| {
                            let buffer = buffer.read(cx);
                            let end = buffer.clip_offset(rng.gen_range(0..=buffer.len()), Right);
                            let start = buffer.clip_offset(rng.gen_range(0..=end), Left);
                            ranges.push(start..end);
                        });
                    }

                    if rng.gen() && fold_count > 0 {
                        log::info!("unfolding ranges: {:?}", ranges);
                        map.update(cx, |map, cx| {
                            map.unfold_intersecting(ranges, true, cx);
                        });
                    } else {
                        log::info!("folding ranges: {:?}", ranges);
                        map.update(cx, |map, cx| {
                            map.fold(
                                ranges
                                    .into_iter()
                                    .map(|range| (range, FoldPlaceholder::test())),
                                cx,
                            );
                        });
                    }
                }
                _ => {
                    buffer.update(cx, |buffer, cx| buffer.randomly_mutate(&mut rng, 5, cx));
                }
            }

            if map.read_with(cx, |map, cx| map.is_rewrapping(cx)) {
                notifications.next().await.unwrap();
            }

            let snapshot = map.update(cx, |map, cx| map.snapshot(cx));
            fold_count = snapshot.fold_count();
            log::info!("buffer text: {:?}", snapshot.buffer_snapshot.text());
            log::info!("fold text: {:?}", snapshot.fold_snapshot.text());
            log::info!("tab text: {:?}", snapshot.tab_snapshot.text());
            log::info!("wrap text: {:?}", snapshot.wrap_snapshot.text());
            log::info!("block text: {:?}", snapshot.block_snapshot.text());
            log::info!("display text: {:?}", snapshot.text());

            // Line boundaries
            let buffer = &snapshot.buffer_snapshot;
            for _ in 0..5 {
                let row = rng.gen_range(0..=buffer.max_point().row);
                let column = rng.gen_range(0..=buffer.line_len(MultiBufferRow(row)));
                let point = buffer.clip_point(Point::new(row, column), Left);

                let (prev_buffer_bound, prev_display_bound) = snapshot.prev_line_boundary(point);
                let (next_buffer_bound, next_display_bound) = snapshot.next_line_boundary(point);

                assert!(prev_buffer_bound <= point);
                assert!(next_buffer_bound >= point);
                assert_eq!(prev_buffer_bound.column, 0);
                assert_eq!(prev_display_bound.column(), 0);
                if next_buffer_bound < buffer.max_point() {
                    assert_eq!(buffer.chars_at(next_buffer_bound).next(), Some('\n'));
                }

                assert_eq!(
                    prev_display_bound,
                    prev_buffer_bound.to_display_point(&snapshot),
                    "row boundary before {:?}. reported buffer row boundary: {:?}",
                    point,
                    prev_buffer_bound
                );
                assert_eq!(
                    next_display_bound,
                    next_buffer_bound.to_display_point(&snapshot),
                    "display row boundary after {:?}. reported buffer row boundary: {:?}",
                    point,
                    next_buffer_bound
                );
                assert_eq!(
                    prev_buffer_bound,
                    prev_display_bound.to_point(&snapshot),
                    "row boundary before {:?}. reported display row boundary: {:?}",
                    point,
                    prev_display_bound
                );
                assert_eq!(
                    next_buffer_bound,
                    next_display_bound.to_point(&snapshot),
                    "row boundary after {:?}. reported display row boundary: {:?}",
                    point,
                    next_display_bound
                );
            }

            // Movement
            let min_point = snapshot.clip_point(DisplayPoint::new(DisplayRow(0), 0), Left);
            let max_point = snapshot.clip_point(snapshot.max_point(), Right);
            for _ in 0..5 {
                let row = rng.gen_range(0..=snapshot.max_point().row().0);
                let column = rng.gen_range(0..=snapshot.line_len(DisplayRow(row)));
                let point = snapshot.clip_point(DisplayPoint::new(DisplayRow(row), column), Left);

                log::info!("Moving from point {:?}", point);

                let moved_right = movement::right(&snapshot, point);
                log::info!("Right {:?}", moved_right);
                if point < max_point {
                    assert!(moved_right > point);
                    if point.column() == snapshot.line_len(point.row())
                        || snapshot.soft_wrap_indent(point.row()).is_some()
                            && point.column() == snapshot.line_len(point.row()) - 1
                    {
                        assert!(moved_right.row() > point.row());
                    }
                } else {
                    assert_eq!(moved_right, point);
                }

                let moved_left = movement::left(&snapshot, point);
                log::info!("Left {:?}", moved_left);
                if point > min_point {
                    assert!(moved_left < point);
                    if point.column() == 0 {
                        assert!(moved_left.row() < point.row());
                    }
                } else {
                    assert_eq!(moved_left, point);
                }
            }
        }
    }

    #[cfg(target_os = "macos")]
    #[gpui::test(retries = 5)]
    async fn test_soft_wraps(cx: &mut gpui::TestAppContext) {
        cx.background_executor
            .set_block_on_ticks(usize::MAX..=usize::MAX);
        cx.update(|cx| {
            init_test(cx, |_| {});
        });

        let mut cx = crate::test::editor_test_context::EditorTestContext::new(cx).await;
        let editor = cx.editor.clone();
        let window = cx.window;

        _ = cx.update_window(window, |_, cx| {
            let text_layout_details =
                editor.update(cx, |editor, cx| editor.text_layout_details(cx));

            let font_size = px(12.0);
            let wrap_width = Some(px(64.));

            let text = "one two three four five\nsix seven eight";
            let buffer = MultiBuffer::build_simple(text, cx);
            let map = cx.new_model(|cx| {
                DisplayMap::new(
                    buffer.clone(),
                    font("Helvetica"),
                    font_size,
                    wrap_width,
                    true,
                    1,
                    1,
                    0,
                    FoldPlaceholder::test(),
                    cx,
                )
            });

            let snapshot = map.update(cx, |map, cx| map.snapshot(cx));
            assert_eq!(
                snapshot.text_chunks(DisplayRow(0)).collect::<String>(),
                "one two \nthree four \nfive\nsix seven \neight"
            );
            assert_eq!(
                snapshot.clip_point(DisplayPoint::new(DisplayRow(0), 8), Bias::Left),
                DisplayPoint::new(DisplayRow(0), 7)
            );
            assert_eq!(
                snapshot.clip_point(DisplayPoint::new(DisplayRow(0), 8), Bias::Right),
                DisplayPoint::new(DisplayRow(1), 0)
            );
            assert_eq!(
                movement::right(&snapshot, DisplayPoint::new(DisplayRow(0), 7)),
                DisplayPoint::new(DisplayRow(1), 0)
            );
            assert_eq!(
                movement::left(&snapshot, DisplayPoint::new(DisplayRow(1), 0)),
                DisplayPoint::new(DisplayRow(0), 7)
            );

            let x = snapshot
                .x_for_display_point(DisplayPoint::new(DisplayRow(1), 10), &text_layout_details);
            assert_eq!(
                movement::up(
                    &snapshot,
                    DisplayPoint::new(DisplayRow(1), 10),
                    language::SelectionGoal::None,
                    false,
                    &text_layout_details,
                ),
                (
                    DisplayPoint::new(DisplayRow(0), 7),
                    language::SelectionGoal::HorizontalPosition(x.0)
                )
            );
            assert_eq!(
                movement::down(
                    &snapshot,
                    DisplayPoint::new(DisplayRow(0), 7),
                    language::SelectionGoal::HorizontalPosition(x.0),
                    false,
                    &text_layout_details
                ),
                (
                    DisplayPoint::new(DisplayRow(1), 10),
                    language::SelectionGoal::HorizontalPosition(x.0)
                )
            );
            assert_eq!(
                movement::down(
                    &snapshot,
                    DisplayPoint::new(DisplayRow(1), 10),
                    language::SelectionGoal::HorizontalPosition(x.0),
                    false,
                    &text_layout_details
                ),
                (
                    DisplayPoint::new(DisplayRow(2), 4),
                    language::SelectionGoal::HorizontalPosition(x.0)
                )
            );

            let ix = snapshot.buffer_snapshot.text().find("seven").unwrap();
            buffer.update(cx, |buffer, cx| {
                buffer.edit([(ix..ix, "and ")], None, cx);
            });

            let snapshot = map.update(cx, |map, cx| map.snapshot(cx));
            assert_eq!(
                snapshot.text_chunks(DisplayRow(1)).collect::<String>(),
                "three four \nfive\nsix and \nseven eight"
            );

            // Re-wrap on font size changes
            map.update(cx, |map, cx| {
                map.set_font(font("Helvetica"), px(font_size.0 + 3.), cx)
            });

            let snapshot = map.update(cx, |map, cx| map.snapshot(cx));
            assert_eq!(
                snapshot.text_chunks(DisplayRow(1)).collect::<String>(),
                "three \nfour five\nsix and \nseven \neight"
            )
        });
    }

    #[gpui::test]
    fn test_text_chunks(cx: &mut gpui::AppContext) {
        init_test(cx, |_| {});

        let text = sample_text(6, 6, 'a');
        let buffer = MultiBuffer::build_simple(&text, cx);

        let font_size = px(14.0);
        let map = cx.new_model(|cx| {
            DisplayMap::new(
                buffer.clone(),
                font("Helvetica"),
                font_size,
                None,
                true,
                1,
                1,
                0,
                FoldPlaceholder::test(),
                cx,
            )
        });

        buffer.update(cx, |buffer, cx| {
            buffer.edit(
                vec![
                    (
                        MultiBufferPoint::new(1, 0)..MultiBufferPoint::new(1, 0),
                        "\t",
                    ),
                    (
                        MultiBufferPoint::new(1, 1)..MultiBufferPoint::new(1, 1),
                        "\t",
                    ),
                    (
                        MultiBufferPoint::new(2, 1)..MultiBufferPoint::new(2, 1),
                        "\t",
                    ),
                ],
                None,
                cx,
            )
        });

        assert_eq!(
            map.update(cx, |map, cx| map.snapshot(cx))
                .text_chunks(DisplayRow(1))
                .collect::<String>()
                .lines()
                .next(),
            Some("    b   bbbbb")
        );
        assert_eq!(
            map.update(cx, |map, cx| map.snapshot(cx))
                .text_chunks(DisplayRow(2))
                .collect::<String>()
                .lines()
                .next(),
            Some("c   ccccc")
        );
    }

    #[gpui::test]
    async fn test_chunks(cx: &mut gpui::TestAppContext) {
        let text = r#"
            fn outer() {}

            mod module {
                fn inner() {}
            }"#
        .unindent();

        let theme =
            SyntaxTheme::new_test(vec![("mod.body", Hsla::red()), ("fn.name", Hsla::blue())]);
        let language = Arc::new(
            Language::new(
                LanguageConfig {
                    name: "Test".into(),
                    matcher: LanguageMatcher {
                        path_suffixes: vec![".test".to_string()],
                        ..Default::default()
                    },
                    ..Default::default()
                },
                Some(tree_sitter_rust::LANGUAGE.into()),
            )
            .with_highlights_query(
                r#"
                (mod_item name: (identifier) body: _ @mod.body)
                (function_item name: (identifier) @fn.name)
                "#,
            )
            .unwrap(),
        );
        language.set_theme(&theme);

        cx.update(|cx| init_test(cx, |s| s.defaults.tab_size = Some(2.try_into().unwrap())));

        let buffer = cx.new_model(|cx| Buffer::local(text, cx).with_language(language, cx));
        cx.condition(&buffer, |buf, _| !buf.is_parsing()).await;
        let buffer = cx.new_model(|cx| MultiBuffer::singleton(buffer, cx));

        let font_size = px(14.0);

        let map = cx.new_model(|cx| {
            DisplayMap::new(
                buffer,
                font("Helvetica"),
                font_size,
                None,
                true,
                1,
                1,
                1,
                FoldPlaceholder::test(),
                cx,
            )
        });
        assert_eq!(
            cx.update(|cx| syntax_chunks(DisplayRow(0)..DisplayRow(5), &map, &theme, cx)),
            vec![
                ("fn ".to_string(), None),
                ("outer".to_string(), Some(Hsla::blue())),
                ("() {}\n\nmod module ".to_string(), None),
                ("{\n    fn ".to_string(), Some(Hsla::red())),
                ("inner".to_string(), Some(Hsla::blue())),
                ("() {}\n}".to_string(), Some(Hsla::red())),
            ]
        );
        assert_eq!(
            cx.update(|cx| syntax_chunks(DisplayRow(3)..DisplayRow(5), &map, &theme, cx)),
            vec![
                ("    fn ".to_string(), Some(Hsla::red())),
                ("inner".to_string(), Some(Hsla::blue())),
                ("() {}\n}".to_string(), Some(Hsla::red())),
            ]
        );

        map.update(cx, |map, cx| {
            map.fold(
                vec![(
                    MultiBufferPoint::new(0, 6)..MultiBufferPoint::new(3, 2),
                    FoldPlaceholder::test(),
                )],
                cx,
            )
        });
        assert_eq!(
            cx.update(|cx| syntax_chunks(DisplayRow(0)..DisplayRow(2), &map, &theme, cx)),
            vec![
                ("fn ".to_string(), None),
                ("out".to_string(), Some(Hsla::blue())),
                ("⋯".to_string(), None),
                ("  fn ".to_string(), Some(Hsla::red())),
                ("inner".to_string(), Some(Hsla::blue())),
                ("() {}\n}".to_string(), Some(Hsla::red())),
            ]
        );
    }

    #[gpui::test]
    async fn test_chunks_with_syntax_highlighting_across_blocks(cx: &mut gpui::TestAppContext) {
        cx.background_executor
            .set_block_on_ticks(usize::MAX..=usize::MAX);

        let text = r#"
            const A: &str = "
                one
                two
                three
            ";
            const B: &str = "four";
        "#
        .unindent();

        let theme = SyntaxTheme::new_test(vec![
            ("string", Hsla::red()),
            ("punctuation", Hsla::blue()),
            ("keyword", Hsla::green()),
        ]);
        let language = Arc::new(
            Language::new(
                LanguageConfig {
                    name: "Rust".into(),
                    ..Default::default()
                },
                Some(tree_sitter_rust::LANGUAGE.into()),
            )
            .with_highlights_query(
                r#"
                (string_literal) @string
                "const" @keyword
                [":" ";"] @punctuation
                "#,
            )
            .unwrap(),
        );
        language.set_theme(&theme);

        cx.update(|cx| init_test(cx, |_| {}));

        let buffer = cx.new_model(|cx| Buffer::local(text, cx).with_language(language, cx));
        cx.condition(&buffer, |buf, _| !buf.is_parsing()).await;
        let buffer = cx.new_model(|cx| MultiBuffer::singleton(buffer, cx));
        let buffer_snapshot = buffer.read_with(cx, |buffer, cx| buffer.snapshot(cx));

        let map = cx.new_model(|cx| {
            DisplayMap::new(
                buffer,
                font("Courier"),
                px(16.0),
                None,
                true,
                1,
                1,
                0,
                FoldPlaceholder::test(),
                cx,
            )
        });

        // Insert a block in the middle of a multi-line string literal
        map.update(cx, |map, cx| {
            map.insert_blocks(
                [BlockProperties {
                    placement: BlockPlacement::Below(
                        buffer_snapshot.anchor_before(Point::new(1, 0)),
                    ),
                    height: 1,
                    style: BlockStyle::Sticky,
                    render: Box::new(|_| div().into_any()),
                    priority: 0,
                }],
                cx,
            )
        });

        pretty_assertions::assert_eq!(
            cx.update(|cx| syntax_chunks(DisplayRow(0)..DisplayRow(7), &map, &theme, cx)),
            [
                ("const".into(), Some(Hsla::green())),
                (" A".into(), None),
                (":".into(), Some(Hsla::blue())),
                (" &str = ".into(), None),
                ("\"\n    one\n".into(), Some(Hsla::red())),
                ("\n".into(), None),
                ("    two\n    three\n\"".into(), Some(Hsla::red())),
                (";".into(), Some(Hsla::blue())),
                ("\n".into(), None),
                ("const".into(), Some(Hsla::green())),
                (" B".into(), None),
                (":".into(), Some(Hsla::blue())),
                (" &str = ".into(), None),
                ("\"four\"".into(), Some(Hsla::red())),
                (";".into(), Some(Hsla::blue())),
                ("\n".into(), None),
            ]
        );
    }

    #[gpui::test]
    async fn test_chunks_with_diagnostics_across_blocks(cx: &mut gpui::TestAppContext) {
        cx.background_executor
            .set_block_on_ticks(usize::MAX..=usize::MAX);

        let text = r#"
            struct A {
                b: usize;
            }
            const c: usize = 1;
        "#
        .unindent();

        cx.update(|cx| init_test(cx, |_| {}));

        let buffer = cx.new_model(|cx| Buffer::local(text, cx));

        buffer.update(cx, |buffer, cx| {
            buffer.update_diagnostics(
                LanguageServerId(0),
                DiagnosticSet::new(
                    [DiagnosticEntry {
                        range: PointUtf16::new(0, 0)..PointUtf16::new(2, 1),
                        diagnostic: Diagnostic {
                            severity: DiagnosticSeverity::ERROR,
                            group_id: 1,
                            message: "hi".into(),
                            ..Default::default()
                        },
                    }],
                    buffer,
                ),
                cx,
            )
        });

        let buffer = cx.new_model(|cx| MultiBuffer::singleton(buffer, cx));
        let buffer_snapshot = buffer.read_with(cx, |buffer, cx| buffer.snapshot(cx));

        let map = cx.new_model(|cx| {
            DisplayMap::new(
                buffer,
                font("Courier"),
                px(16.0),
                None,
                true,
                1,
                1,
                0,
                FoldPlaceholder::test(),
                cx,
            )
        });

        let black = gpui::black().to_rgb();
        let red = gpui::red().to_rgb();

        // Insert a block in the middle of a multi-line diagnostic.
        map.update(cx, |map, cx| {
            map.highlight_text(
                TypeId::of::<usize>(),
                vec![
                    buffer_snapshot.anchor_before(Point::new(3, 9))
                        ..buffer_snapshot.anchor_after(Point::new(3, 14)),
                    buffer_snapshot.anchor_before(Point::new(3, 17))
                        ..buffer_snapshot.anchor_after(Point::new(3, 18)),
                ],
                red.into(),
            );
            map.insert_blocks(
                [BlockProperties {
                    placement: BlockPlacement::Below(
                        buffer_snapshot.anchor_before(Point::new(1, 0)),
                    ),
                    height: 1,
                    style: BlockStyle::Sticky,
                    render: Box::new(|_| div().into_any()),
                    priority: 0,
                }],
                cx,
            )
        });

        let snapshot = map.update(cx, |map, cx| map.snapshot(cx));
        let mut chunks = Vec::<(String, Option<DiagnosticSeverity>, Rgba)>::new();
        for chunk in snapshot.chunks(DisplayRow(0)..DisplayRow(5), true, Default::default()) {
            let color = chunk
                .highlight_style
                .and_then(|style| style.color)
                .map_or(black, |color| color.to_rgb());
            if let Some((last_chunk, last_severity, last_color)) = chunks.last_mut() {
                if *last_severity == chunk.diagnostic_severity && *last_color == color {
                    last_chunk.push_str(chunk.text);
                    continue;
                }
            }

            chunks.push((chunk.text.to_string(), chunk.diagnostic_severity, color));
        }

        assert_eq!(
            chunks,
            [
                (
                    "struct A {\n    b: usize;\n".into(),
                    Some(DiagnosticSeverity::ERROR),
                    black
                ),
                ("\n".into(), None, black),
                ("}".into(), Some(DiagnosticSeverity::ERROR), black),
                ("\nconst c: ".into(), None, black),
                ("usize".into(), None, red),
                (" = ".into(), None, black),
                ("1".into(), None, red),
                (";\n".into(), None, black),
            ]
        );
    }

    #[gpui::test]
    async fn test_point_translation_with_replace_blocks(cx: &mut gpui::TestAppContext) {
        cx.background_executor
            .set_block_on_ticks(usize::MAX..=usize::MAX);

        cx.update(|cx| init_test(cx, |_| {}));

        let buffer = cx.update(|cx| MultiBuffer::build_simple("abcde\nfghij\nklmno\npqrst", cx));
        let buffer_snapshot = buffer.read_with(cx, |buffer, cx| buffer.snapshot(cx));
        let map = cx.new_model(|cx| {
            DisplayMap::new(
                buffer.clone(),
                font("Courier"),
                px(16.0),
                None,
                true,
                1,
                1,
                0,
                FoldPlaceholder::test(),
                cx,
            )
        });

        let snapshot = map.update(cx, |map, cx| {
            map.insert_blocks(
                [BlockProperties {
                    placement: BlockPlacement::Replace(
                        buffer_snapshot.anchor_before(Point::new(1, 2))
                            ..buffer_snapshot.anchor_after(Point::new(2, 3)),
                    ),
                    height: 4,
                    style: BlockStyle::Fixed,
                    render: Box::new(|_| div().into_any()),
                    priority: 0,
                }],
                cx,
            );
            map.snapshot(cx)
        });

        assert_eq!(snapshot.text(), "abcde\n\n\n\n\npqrst");

        let point_to_display_points = [
            (Point::new(1, 0), DisplayPoint::new(DisplayRow(1), 0)),
            (Point::new(2, 0), DisplayPoint::new(DisplayRow(1), 0)),
            (Point::new(3, 0), DisplayPoint::new(DisplayRow(5), 0)),
        ];
        for (buffer_point, display_point) in point_to_display_points {
            assert_eq!(
                snapshot.point_to_display_point(buffer_point, Bias::Left),
                display_point,
                "point_to_display_point({:?}, Bias::Left)",
                buffer_point
            );
            assert_eq!(
                snapshot.point_to_display_point(buffer_point, Bias::Right),
                display_point,
                "point_to_display_point({:?}, Bias::Right)",
                buffer_point
            );
        }

        let display_points_to_points = [
            (
                DisplayPoint::new(DisplayRow(1), 0),
                Point::new(1, 0),
                Point::new(2, 5),
            ),
            (
                DisplayPoint::new(DisplayRow(2), 0),
                Point::new(1, 0),
                Point::new(2, 5),
            ),
            (
                DisplayPoint::new(DisplayRow(3), 0),
                Point::new(1, 0),
                Point::new(2, 5),
            ),
            (
                DisplayPoint::new(DisplayRow(4), 0),
                Point::new(1, 0),
                Point::new(2, 5),
            ),
            (
                DisplayPoint::new(DisplayRow(5), 0),
                Point::new(3, 0),
                Point::new(3, 0),
            ),
        ];
        for (display_point, left_buffer_point, right_buffer_point) in display_points_to_points {
            assert_eq!(
                snapshot.display_point_to_point(display_point, Bias::Left),
                left_buffer_point,
                "display_point_to_point({:?}, Bias::Left)",
                display_point
            );
            assert_eq!(
                snapshot.display_point_to_point(display_point, Bias::Right),
                right_buffer_point,
                "display_point_to_point({:?}, Bias::Right)",
                display_point
            );
        }
    }

    // todo(linux) fails due to pixel differences in text rendering
    #[cfg(target_os = "macos")]
    #[gpui::test]
    async fn test_chunks_with_soft_wrapping(cx: &mut gpui::TestAppContext) {
        cx.background_executor
            .set_block_on_ticks(usize::MAX..=usize::MAX);

        let text = r#"
            fn outer() {}

            mod module {
                fn inner() {}
            }"#
        .unindent();

        let theme =
            SyntaxTheme::new_test(vec![("mod.body", Hsla::red()), ("fn.name", Hsla::blue())]);
        let language = Arc::new(
            Language::new(
                LanguageConfig {
                    name: "Test".into(),
                    matcher: LanguageMatcher {
                        path_suffixes: vec![".test".to_string()],
                        ..Default::default()
                    },
                    ..Default::default()
                },
                Some(tree_sitter_rust::LANGUAGE.into()),
            )
            .with_highlights_query(
                r#"
                (mod_item name: (identifier) body: _ @mod.body)
                (function_item name: (identifier) @fn.name)
                "#,
            )
            .unwrap(),
        );
        language.set_theme(&theme);

        cx.update(|cx| init_test(cx, |_| {}));

        let buffer = cx.new_model(|cx| Buffer::local(text, cx).with_language(language, cx));
        cx.condition(&buffer, |buf, _| !buf.is_parsing()).await;
        let buffer = cx.new_model(|cx| MultiBuffer::singleton(buffer, cx));

        let font_size = px(16.0);

        let map = cx.new_model(|cx| {
            DisplayMap::new(
                buffer,
                font("Courier"),
                font_size,
                Some(px(40.0)),
                true,
                1,
                1,
                0,
                FoldPlaceholder::test(),
                cx,
            )
        });
        assert_eq!(
            cx.update(|cx| syntax_chunks(DisplayRow(0)..DisplayRow(5), &map, &theme, cx)),
            [
                ("fn \n".to_string(), None),
                ("oute\nr".to_string(), Some(Hsla::blue())),
                ("() \n{}\n\n".to_string(), None),
            ]
        );
        assert_eq!(
            cx.update(|cx| syntax_chunks(DisplayRow(3)..DisplayRow(5), &map, &theme, cx)),
            [("{}\n\n".to_string(), None)]
        );

        map.update(cx, |map, cx| {
            map.fold(
                vec![(
                    MultiBufferPoint::new(0, 6)..MultiBufferPoint::new(3, 2),
                    FoldPlaceholder::test(),
                )],
                cx,
            )
        });
        assert_eq!(
            cx.update(|cx| syntax_chunks(DisplayRow(1)..DisplayRow(4), &map, &theme, cx)),
            [
                ("out".to_string(), Some(Hsla::blue())),
                ("⋯\n".to_string(), None),
                ("  \nfn ".to_string(), Some(Hsla::red())),
                ("i\n".to_string(), Some(Hsla::blue()))
            ]
        );
    }

    #[gpui::test]
    async fn test_chunks_with_text_highlights(cx: &mut gpui::TestAppContext) {
        cx.update(|cx| init_test(cx, |_| {}));

        let theme =
            SyntaxTheme::new_test(vec![("operator", Hsla::red()), ("string", Hsla::green())]);
        let language = Arc::new(
            Language::new(
                LanguageConfig {
                    name: "Test".into(),
                    matcher: LanguageMatcher {
                        path_suffixes: vec![".test".to_string()],
                        ..Default::default()
                    },
                    ..Default::default()
                },
                Some(tree_sitter_rust::LANGUAGE.into()),
            )
            .with_highlights_query(
                r#"
                ":" @operator
                (string_literal) @string
                "#,
            )
            .unwrap(),
        );
        language.set_theme(&theme);

        let (text, highlighted_ranges) = marked_text_ranges(r#"constˇ «a»: B = "c «d»""#, false);

        let buffer = cx.new_model(|cx| Buffer::local(text, cx).with_language(language, cx));
        cx.condition(&buffer, |buf, _| !buf.is_parsing()).await;

        let buffer = cx.new_model(|cx| MultiBuffer::singleton(buffer, cx));
        let buffer_snapshot = buffer.read_with(cx, |buffer, cx| buffer.snapshot(cx));

        let font_size = px(16.0);
        let map = cx.new_model(|cx| {
            DisplayMap::new(
                buffer,
                font("Courier"),
                font_size,
                None,
                true,
                1,
                1,
                1,
                FoldPlaceholder::test(),
                cx,
            )
        });

        enum MyType {}

        let style = HighlightStyle {
            color: Some(Hsla::blue()),
            ..Default::default()
        };

        map.update(cx, |map, _cx| {
            map.highlight_text(
                TypeId::of::<MyType>(),
                highlighted_ranges
                    .into_iter()
                    .map(|range| {
                        buffer_snapshot.anchor_before(range.start)
                            ..buffer_snapshot.anchor_before(range.end)
                    })
                    .collect(),
                style,
            );
        });

        assert_eq!(
            cx.update(|cx| chunks(DisplayRow(0)..DisplayRow(10), &map, &theme, cx)),
            [
                ("const ".to_string(), None, None),
                ("a".to_string(), None, Some(Hsla::blue())),
                (":".to_string(), Some(Hsla::red()), None),
                (" B = ".to_string(), None, None),
                ("\"c ".to_string(), Some(Hsla::green()), None),
                ("d".to_string(), Some(Hsla::green()), Some(Hsla::blue())),
                ("\"".to_string(), Some(Hsla::green()), None),
            ]
        );
    }

    #[gpui::test]
    fn test_clip_point(cx: &mut gpui::AppContext) {
        init_test(cx, |_| {});

        fn assert(text: &str, shift_right: bool, bias: Bias, cx: &mut gpui::AppContext) {
            let (unmarked_snapshot, mut markers) = marked_display_snapshot(text, cx);

            match bias {
                Bias::Left => {
                    if shift_right {
                        *markers[1].column_mut() += 1;
                    }

                    assert_eq!(unmarked_snapshot.clip_point(markers[1], bias), markers[0])
                }
                Bias::Right => {
                    if shift_right {
                        *markers[0].column_mut() += 1;
                    }

                    assert_eq!(unmarked_snapshot.clip_point(markers[0], bias), markers[1])
                }
            };
        }

        use Bias::{Left, Right};
        assert("ˇˇα", false, Left, cx);
        assert("ˇˇα", true, Left, cx);
        assert("ˇˇα", false, Right, cx);
        assert("ˇαˇ", true, Right, cx);
        assert("ˇˇ✋", false, Left, cx);
        assert("ˇˇ✋", true, Left, cx);
        assert("ˇˇ✋", false, Right, cx);
        assert("ˇ✋ˇ", true, Right, cx);
        assert("ˇˇ🍐", false, Left, cx);
        assert("ˇˇ🍐", true, Left, cx);
        assert("ˇˇ🍐", false, Right, cx);
        assert("ˇ🍐ˇ", true, Right, cx);
        assert("ˇˇ\t", false, Left, cx);
        assert("ˇˇ\t", true, Left, cx);
        assert("ˇˇ\t", false, Right, cx);
        assert("ˇ\tˇ", true, Right, cx);
        assert(" ˇˇ\t", false, Left, cx);
        assert(" ˇˇ\t", true, Left, cx);
        assert(" ˇˇ\t", false, Right, cx);
        assert(" ˇ\tˇ", true, Right, cx);
        assert("   ˇˇ\t", false, Left, cx);
        assert("   ˇˇ\t", false, Right, cx);
    }

    #[gpui::test]
    fn test_clip_at_line_ends(cx: &mut gpui::AppContext) {
        init_test(cx, |_| {});

        fn assert(text: &str, cx: &mut gpui::AppContext) {
            let (mut unmarked_snapshot, markers) = marked_display_snapshot(text, cx);
            unmarked_snapshot.clip_at_line_ends = true;
            assert_eq!(
                unmarked_snapshot.clip_point(markers[1], Bias::Left),
                markers[0]
            );
        }

        assert("ˇˇ", cx);
        assert("ˇaˇ", cx);
        assert("aˇbˇ", cx);
        assert("aˇαˇ", cx);
    }

    #[gpui::test]
    fn test_creases(cx: &mut gpui::AppContext) {
        init_test(cx, |_| {});

        let text = "aaa\nbbb\nccc\nddd\neee\nfff\nggg\nhhh\niii\njjj\nkkk\nlll";
        let buffer = MultiBuffer::build_simple(text, cx);
        let font_size = px(14.0);
        cx.new_model(|cx| {
            let mut map = DisplayMap::new(
                buffer.clone(),
                font("Helvetica"),
                font_size,
                None,
                true,
                1,
                1,
                0,
                FoldPlaceholder::test(),
                cx,
            );
            let snapshot = map.buffer.read(cx).snapshot(cx);
            let range =
                snapshot.anchor_before(Point::new(2, 0))..snapshot.anchor_after(Point::new(3, 3));

            map.crease_map.insert(
                [Crease::new(
                    range,
                    FoldPlaceholder::test(),
                    |_row, _status, _toggle, _cx| div(),
                    |_row, _status, _cx| div(),
                )],
                &map.buffer.read(cx).snapshot(cx),
            );

            map
        });
    }

    #[gpui::test]
    fn test_tabs_with_multibyte_chars(cx: &mut gpui::AppContext) {
        init_test(cx, |_| {});

        let text = "✅\t\tα\nβ\t\n🏀β\t\tγ";
        let buffer = MultiBuffer::build_simple(text, cx);
        let font_size = px(14.0);

        let map = cx.new_model(|cx| {
            DisplayMap::new(
                buffer.clone(),
                font("Helvetica"),
                font_size,
                None,
                true,
                1,
                1,
                0,
                FoldPlaceholder::test(),
                cx,
            )
        });
        let map = map.update(cx, |map, cx| map.snapshot(cx));
        assert_eq!(map.text(), "✅       α\nβ   \n🏀β      γ");
        assert_eq!(
            map.text_chunks(DisplayRow(0)).collect::<String>(),
            "✅       α\nβ   \n🏀β      γ"
        );
        assert_eq!(
            map.text_chunks(DisplayRow(1)).collect::<String>(),
            "β   \n🏀β      γ"
        );
        assert_eq!(
            map.text_chunks(DisplayRow(2)).collect::<String>(),
            "🏀β      γ"
        );

        let point = MultiBufferPoint::new(0, "✅\t\t".len() as u32);
        let display_point = DisplayPoint::new(DisplayRow(0), "✅       ".len() as u32);
        assert_eq!(point.to_display_point(&map), display_point);
        assert_eq!(display_point.to_point(&map), point);

        let point = MultiBufferPoint::new(1, "β\t".len() as u32);
        let display_point = DisplayPoint::new(DisplayRow(1), "β   ".len() as u32);
        assert_eq!(point.to_display_point(&map), display_point);
        assert_eq!(display_point.to_point(&map), point,);

        let point = MultiBufferPoint::new(2, "🏀β\t\t".len() as u32);
        let display_point = DisplayPoint::new(DisplayRow(2), "🏀β      ".len() as u32);
        assert_eq!(point.to_display_point(&map), display_point);
        assert_eq!(display_point.to_point(&map), point,);

        // Display points inside of expanded tabs
        assert_eq!(
            DisplayPoint::new(DisplayRow(0), "✅      ".len() as u32).to_point(&map),
            MultiBufferPoint::new(0, "✅\t".len() as u32),
        );
        assert_eq!(
            DisplayPoint::new(DisplayRow(0), "✅ ".len() as u32).to_point(&map),
            MultiBufferPoint::new(0, "✅".len() as u32),
        );

        // Clipping display points inside of multi-byte characters
        assert_eq!(
            map.clip_point(
                DisplayPoint::new(DisplayRow(0), "✅".len() as u32 - 1),
                Left
            ),
            DisplayPoint::new(DisplayRow(0), 0)
        );
        assert_eq!(
            map.clip_point(
                DisplayPoint::new(DisplayRow(0), "✅".len() as u32 - 1),
                Bias::Right
            ),
            DisplayPoint::new(DisplayRow(0), "✅".len() as u32)
        );
    }

    #[gpui::test]
    fn test_max_point(cx: &mut gpui::AppContext) {
        init_test(cx, |_| {});

        let buffer = MultiBuffer::build_simple("aaa\n\t\tbbb", cx);
        let font_size = px(14.0);
        let map = cx.new_model(|cx| {
            DisplayMap::new(
                buffer.clone(),
                font("Helvetica"),
                font_size,
                None,
                true,
                1,
                1,
                0,
                FoldPlaceholder::test(),
                cx,
            )
        });
        assert_eq!(
            map.update(cx, |map, cx| map.snapshot(cx)).max_point(),
            DisplayPoint::new(DisplayRow(1), 11)
        )
    }

    fn syntax_chunks(
        rows: Range<DisplayRow>,
        map: &Model<DisplayMap>,
        theme: &SyntaxTheme,
        cx: &mut AppContext,
    ) -> Vec<(String, Option<Hsla>)> {
        chunks(rows, map, theme, cx)
            .into_iter()
            .map(|(text, color, _)| (text, color))
            .collect()
    }

    fn chunks(
        rows: Range<DisplayRow>,
        map: &Model<DisplayMap>,
        theme: &SyntaxTheme,
        cx: &mut AppContext,
    ) -> Vec<(String, Option<Hsla>, Option<Hsla>)> {
        let snapshot = map.update(cx, |map, cx| map.snapshot(cx));
        let mut chunks: Vec<(String, Option<Hsla>, Option<Hsla>)> = Vec::new();
        for chunk in snapshot.chunks(rows, true, HighlightStyles::default()) {
            let syntax_color = chunk
                .syntax_highlight_id
                .and_then(|id| id.style(theme)?.color);
            let highlight_color = chunk.highlight_style.and_then(|style| style.color);
            if let Some((last_chunk, last_syntax_color, last_highlight_color)) = chunks.last_mut() {
                if syntax_color == *last_syntax_color && highlight_color == *last_highlight_color {
                    last_chunk.push_str(chunk.text);
                    continue;
                }
            }
            chunks.push((chunk.text.to_string(), syntax_color, highlight_color));
        }
        chunks
    }

    fn init_test(cx: &mut AppContext, f: impl Fn(&mut AllLanguageSettingsContent)) {
        let settings = SettingsStore::test(cx);
        cx.set_global(settings);
        language::init(cx);
        crate::init(cx);
        Project::init_settings(cx);
        theme::init(LoadThemes::JustBase, cx);
        cx.update_global::<SettingsStore, _>(|store, cx| {
            store.update_user_settings::<AllLanguageSettings>(cx, f);
        });
    }
}<|MERGE_RESOLUTION|>--- conflicted
+++ resolved
@@ -35,13 +35,8 @@
 use block_map::{BlockRow, BlockSnapshot};
 use collections::{HashMap, HashSet};
 pub use crease_map::*;
-<<<<<<< HEAD
-use fold_map::FoldMap;
-pub use fold_map::{Fold, FoldId, FoldOffset, FoldPlaceholder, FoldPoint, FoldSnapshot};
-=======
 pub use fold_map::{Fold, FoldId, FoldPlaceholder, FoldPoint};
 use fold_map::{FoldMap, FoldMapWriter, FoldOffset, FoldSnapshot};
->>>>>>> 38f2a919
 use gpui::{
     AnyElement, Font, HighlightStyle, LineLayout, Model, ModelContext, Pixels, UnderlineStyle,
 };
