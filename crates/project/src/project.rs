--- conflicted
+++ resolved
@@ -49,16 +49,12 @@
     Toolchain, ToolchainList, Transaction, Unclipped,
 };
 use lsp::{
-<<<<<<< HEAD
-    CompletionContext, CompletionItem, DiagnosticSeverity, DiagnosticTag,
-    DidChangeWatchedFilesRegistrationOptions, DocumentHighlightKind, Edit, FileSystemWatcher,
-    InsertTextFormat, LanguageServer, LanguageServerBinary, LanguageServerId, LspRequestFuture,
-    MessageActionItem, OneOf, ServerHealthStatus, ServerStatus, TextEdit,
+    CompletionContext, CompletionContext, CompletionItem, CompletionItemKind, DiagnosticSeverity,
+    DiagnosticTag, DidChangeWatchedFilesRegistrationOptions, DocumentHighlightKind,
+    DocumentHighlightKind, Edit, FileSystemWatcher, InsertTextFormat, LanguageServer,
+    LanguageServer, LanguageServerBinary, LanguageServerId, LanguageServerId, LspRequestFuture,
+    MessageActionItem, MessageActionItem, OneOf, ServerHealthStatus, ServerStatus, TextEdit,
     WorkDoneProgressCancelParams,
-=======
-    CompletionContext, CompletionItemKind, DocumentHighlightKind, LanguageServer, LanguageServerId,
-    MessageActionItem,
->>>>>>> 282f6241
 };
 use lsp_command::*;
 use node_runtime::NodeRuntime;
@@ -2702,9 +2698,7 @@
         position: Anchor,
         cx: &mut ModelContext<Self>,
     ) -> Task<Result<Vec<Range<Anchor>>>> {
-        self.lsp_store.update(cx, |lsp_store, cx| {
-            lsp_store.linked_edit(buffer, position, cx)
-        })
+        self.linked_edit_impl(buffer, position, cx)
     }
 
     pub fn completions<T: ToOffset + ToPointUtf16>(
@@ -3269,3320 +3263,10 @@
         })
     }
 
-<<<<<<< HEAD
-    pub fn document_highlights<T: ToPointUtf16>(
-        &self,
-        buffer: &Model<Buffer>,
-        position: T,
-        cx: &mut ModelContext<Self>,
-    ) -> Task<Result<Vec<DocumentHighlight>>> {
-        let position = position.to_point_utf16(buffer.read(cx));
-        self.document_highlights_impl(buffer, position, cx)
-    }
-
-    pub fn symbols(&self, query: &str, cx: &mut ModelContext<Self>) -> Task<Result<Vec<Symbol>>> {
-        let language_registry = self.languages.clone();
-
-        if self.is_local() {
-            let mut requests = Vec::new();
-            for ((worktree_id, _), server_id) in self.language_server_ids.iter() {
-                let Some(worktree_handle) = self.worktree_for_id(*worktree_id, cx) else {
-                    continue;
-                };
-                let worktree = worktree_handle.read(cx);
-                if !worktree.is_visible() {
-                    continue;
-                }
-                let worktree_abs_path = worktree.abs_path().clone();
-
-                let (adapter, language, server) = match self.language_servers.get(server_id) {
-                    Some(LanguageServerState::Running {
-                        adapter,
-                        language,
-                        server,
-                        ..
-                    }) => (adapter.clone(), language.clone(), server),
-
-                    _ => continue,
-                };
-
-                requests.push(
-                    server
-                        .request::<lsp::request::WorkspaceSymbolRequest>(
-                            lsp::WorkspaceSymbolParams {
-                                query: query.to_string(),
-                                ..Default::default()
-                            },
-                        )
-                        .log_err()
-                        .map(move |response| {
-                            let lsp_symbols = response.flatten().map(|symbol_response| match symbol_response {
-                                lsp::WorkspaceSymbolResponse::Flat(flat_responses) => {
-                                    flat_responses.into_iter().map(|lsp_symbol| {
-                                        (lsp_symbol.name, lsp_symbol.kind, lsp_symbol.location)
-                                    }).collect::<Vec<_>>()
-                                }
-                                lsp::WorkspaceSymbolResponse::Nested(nested_responses) => {
-                                    nested_responses.into_iter().filter_map(|lsp_symbol| {
-                                        let location = match lsp_symbol.location {
-                                            OneOf::Left(location) => location,
-                                            OneOf::Right(_) => {
-                                                error!("Unexpected: client capabilities forbid symbol resolutions in workspace.symbol.resolveSupport");
-                                                return None
-                                            }
-                                        };
-                                        Some((lsp_symbol.name, lsp_symbol.kind, location))
-                                    }).collect::<Vec<_>>()
-                                }
-                            }).unwrap_or_default();
-
-                            (
-                                adapter,
-                                language,
-                                worktree_handle.downgrade(),
-                                worktree_abs_path,
-                                lsp_symbols,
-                            )
-                        }),
-                );
-            }
-
-            cx.spawn(move |this, mut cx| async move {
-                let responses = futures::future::join_all(requests).await;
-                let this = match this.upgrade() {
-                    Some(this) => this,
-                    None => return Ok(Vec::new()),
-                };
-
-                let mut symbols = Vec::new();
-                for (adapter, adapter_language, source_worktree, worktree_abs_path, lsp_symbols) in
-                    responses
-                {
-                    let core_symbols = this.update(&mut cx, |this, cx| {
-                        lsp_symbols
-                            .into_iter()
-                            .filter_map(|(symbol_name, symbol_kind, symbol_location)| {
-                                let abs_path = symbol_location.uri.to_file_path().ok()?;
-                                let source_worktree = source_worktree.upgrade()?;
-                                let source_worktree_id = source_worktree.read(cx).id();
-
-                                let path;
-                                let worktree;
-                                if let Some((tree, rel_path)) = this.find_worktree(&abs_path, cx) {
-                                    worktree = tree;
-                                    path = rel_path;
-                                } else {
-                                    worktree = source_worktree.clone();
-                                    path = relativize_path(&worktree_abs_path, &abs_path);
-                                }
-
-                                let worktree_id = worktree.read(cx).id();
-                                let project_path = ProjectPath {
-                                    worktree_id,
-                                    path: path.into(),
-                                };
-                                let signature = this.symbol_signature(&project_path);
-                                Some(CoreSymbol {
-                                    language_server_name: adapter.name.clone(),
-                                    source_worktree_id,
-                                    path: project_path,
-                                    kind: symbol_kind,
-                                    name: symbol_name,
-                                    range: range_from_lsp(symbol_location.range),
-                                    signature,
-                                })
-                            })
-                            .collect()
-                    })?;
-
-                    populate_labels_for_symbols(
-                        core_symbols,
-                        &language_registry,
-                        Some(adapter_language),
-                        Some(adapter),
-                        &mut symbols,
-                    )
-                    .await;
-                }
-
-                Ok(symbols)
-            })
-        } else if let Some(project_id) = self.remote_id() {
-            let request = self.client.request(proto::GetProjectSymbols {
-                project_id,
-                query: query.to_string(),
-            });
-            cx.foreground_executor().spawn(async move {
-                let response = request.await?;
-                let mut symbols = Vec::new();
-                let core_symbols = response
-                    .symbols
-                    .into_iter()
-                    .filter_map(|symbol| Self::deserialize_symbol(symbol).log_err())
-                    .collect::<Vec<_>>();
-                populate_labels_for_symbols(
-                    core_symbols,
-                    &language_registry,
-                    None,
-                    None,
-                    &mut symbols,
-                )
-                .await;
-                Ok(symbols)
-            })
-        } else {
-            Task::ready(Ok(Default::default()))
-        }
-    }
-
-    pub fn open_buffer_for_symbol(
-        &mut self,
-        symbol: &Symbol,
-        cx: &mut ModelContext<Self>,
-    ) -> Task<Result<Model<Buffer>>> {
-        if self.is_local() {
-            let language_server_id = if let Some(id) = self.language_server_ids.get(&(
-                symbol.source_worktree_id,
-                symbol.language_server_name.clone(),
-            )) {
-                *id
-            } else {
-                return Task::ready(Err(anyhow!(
-                    "language server for worktree and language not found"
-                )));
-            };
-
-            let worktree_abs_path = if let Some(worktree_abs_path) = self
-                .worktree_for_id(symbol.path.worktree_id, cx)
-                .map(|worktree| worktree.read(cx).abs_path())
-            {
-                worktree_abs_path
-            } else {
-                return Task::ready(Err(anyhow!("worktree not found for symbol")));
-            };
-
-            let symbol_abs_path = resolve_path(&worktree_abs_path, &symbol.path.path);
-            let symbol_uri = if let Ok(uri) = lsp::Url::from_file_path(symbol_abs_path) {
-                uri
-            } else {
-                return Task::ready(Err(anyhow!("invalid symbol path")));
-            };
-
-            self.open_local_buffer_via_lsp(
-                symbol_uri,
-                language_server_id,
-                symbol.language_server_name.clone(),
-                cx,
-            )
-        } else if let Some(project_id) = self.remote_id() {
-            let request = self.client.request(proto::OpenBufferForSymbol {
-                project_id,
-                symbol: Some(serialize_symbol(symbol)),
-            });
-            cx.spawn(move |this, mut cx| async move {
-                let response = request.await?;
-                let buffer_id = BufferId::new(response.buffer_id)?;
-                this.update(&mut cx, |this, cx| {
-                    this.wait_for_remote_buffer(buffer_id, cx)
-                })?
-                .await
-            })
-        } else {
-            Task::ready(Err(anyhow!("project does not have a remote id")))
-        }
-    }
-
-    pub fn signature_help<T: ToPointUtf16>(
-        &self,
-        buffer: &Model<Buffer>,
-        position: T,
-        cx: &mut ModelContext<Self>,
-    ) -> Task<Vec<SignatureHelp>> {
-        let position = position.to_point_utf16(buffer.read(cx));
-        if self.is_local() {
-            let all_actions_task = self.request_multiple_lsp_locally(
-                buffer,
-                Some(position),
-                GetSignatureHelp { position },
-                cx,
-            );
-            cx.spawn(|_, _| async move {
-                all_actions_task
-                    .await
-                    .into_iter()
-                    .flatten()
-                    .filter(|help| !help.markdown.is_empty())
-                    .collect::<Vec<_>>()
-            })
-        } else if let Some(project_id) = self.remote_id() {
-            let request_task = self.client().request(proto::MultiLspQuery {
-                buffer_id: buffer.read(cx).remote_id().into(),
-                version: serialize_version(&buffer.read(cx).version()),
-                project_id,
-                strategy: Some(proto::multi_lsp_query::Strategy::All(
-                    proto::AllLanguageServers {},
-                )),
-                request: Some(proto::multi_lsp_query::Request::GetSignatureHelp(
-                    GetSignatureHelp { position }.to_proto(project_id, buffer.read(cx)),
-                )),
-            });
-            let buffer = buffer.clone();
-            cx.spawn(|weak_project, cx| async move {
-                let Some(project) = weak_project.upgrade() else {
-                    return Vec::new();
-                };
-                join_all(
-                    request_task
-                        .await
-                        .log_err()
-                        .map(|response| response.responses)
-                        .unwrap_or_default()
-                        .into_iter()
-                        .filter_map(|lsp_response| match lsp_response.response? {
-                            proto::lsp_response::Response::GetSignatureHelpResponse(response) => {
-                                Some(response)
-                            }
-                            unexpected => {
-                                debug_panic!("Unexpected response: {unexpected:?}");
-                                None
-                            }
-                        })
-                        .map(|signature_response| {
-                            let response = GetSignatureHelp { position }.response_from_proto(
-                                signature_response,
-                                project.clone(),
-                                buffer.clone(),
-                                cx.clone(),
-                            );
-                            async move { response.await.log_err().flatten() }
-                        }),
-                )
-                .await
-                .into_iter()
-                .flatten()
-                .collect()
-            })
-        } else {
-            Task::ready(Vec::new())
-        }
-    }
-
-    fn hover_impl(
-        &self,
-        buffer: &Model<Buffer>,
-        position: PointUtf16,
-        cx: &mut ModelContext<Self>,
-    ) -> Task<Vec<Hover>> {
-        if self.is_local() {
-            let all_actions_task = self.request_multiple_lsp_locally(
-                &buffer,
-                Some(position),
-                GetHover { position },
-                cx,
-            );
-            cx.spawn(|_, _| async move {
-                all_actions_task
-                    .await
-                    .into_iter()
-                    .filter_map(|hover| remove_empty_hover_blocks(hover?))
-                    .collect::<Vec<Hover>>()
-            })
-        } else if let Some(project_id) = self.remote_id() {
-            let request_task = self.client().request(proto::MultiLspQuery {
-                buffer_id: buffer.read(cx).remote_id().into(),
-                version: serialize_version(&buffer.read(cx).version()),
-                project_id,
-                strategy: Some(proto::multi_lsp_query::Strategy::All(
-                    proto::AllLanguageServers {},
-                )),
-                request: Some(proto::multi_lsp_query::Request::GetHover(
-                    GetHover { position }.to_proto(project_id, buffer.read(cx)),
-                )),
-            });
-            let buffer = buffer.clone();
-            cx.spawn(|weak_project, cx| async move {
-                let Some(project) = weak_project.upgrade() else {
-                    return Vec::new();
-                };
-                join_all(
-                    request_task
-                        .await
-                        .log_err()
-                        .map(|response| response.responses)
-                        .unwrap_or_default()
-                        .into_iter()
-                        .filter_map(|lsp_response| match lsp_response.response? {
-                            proto::lsp_response::Response::GetHoverResponse(response) => {
-                                Some(response)
-                            }
-                            unexpected => {
-                                debug_panic!("Unexpected response: {unexpected:?}");
-                                None
-                            }
-                        })
-                        .map(|hover_response| {
-                            let response = GetHover { position }.response_from_proto(
-                                hover_response,
-                                project.clone(),
-                                buffer.clone(),
-                                cx.clone(),
-                            );
-                            async move {
-                                response
-                                    .await
-                                    .log_err()
-                                    .flatten()
-                                    .and_then(remove_empty_hover_blocks)
-                            }
-                        }),
-                )
-                .await
-                .into_iter()
-                .flatten()
-                .collect()
-            })
-        } else {
-            log::error!("cannot show hovers: project does not have a remote id");
-            Task::ready(Vec::new())
-        }
-    }
-
-    pub fn hover<T: ToPointUtf16>(
-        &self,
-        buffer: &Model<Buffer>,
-        position: T,
-        cx: &mut ModelContext<Self>,
-    ) -> Task<Vec<Hover>> {
-        let position = position.to_point_utf16(buffer.read(cx));
-        self.hover_impl(buffer, position, cx)
-    }
-
-    fn linked_edit_impl(
-        &self,
-        buffer: &Model<Buffer>,
-        position: Anchor,
-        cx: &mut ModelContext<Self>,
-    ) -> Task<Result<Vec<Range<Anchor>>>> {
-        let snapshot = buffer.read(cx).snapshot();
-        let scope = snapshot.language_scope_at(position);
-        let Some(server_id) = self
-            .language_servers_for_buffer(buffer.read(cx), cx)
-            .filter(|(_, server)| {
-                server
-                    .capabilities()
-                    .linked_editing_range_provider
-                    .is_some()
-            })
-            .filter(|(adapter, _)| {
-                scope
-                    .as_ref()
-                    .map(|scope| scope.language_allowed(&adapter.name))
-                    .unwrap_or(true)
-            })
-            .map(|(_, server)| LanguageServerToQuery::Other(server.server_id()))
-            .next()
-            .or_else(|| self.is_remote().then_some(LanguageServerToQuery::Primary))
-            .filter(|_| {
-                maybe!({
-                    let language_name = buffer.read(cx).language_at(position)?.name();
-                    Some(
-                        AllLanguageSettings::get_global(cx)
-                            .language(Some(&language_name))
-                            .linked_edits,
-                    )
-                }) == Some(true)
-            })
-        else {
-            return Task::ready(Ok(vec![]));
-        };
-
-        self.request_lsp(
-            buffer.clone(),
-            server_id,
-            LinkedEditingRange { position },
-            cx,
-        )
-    }
-
-    pub fn linked_edit(
-        &self,
-        buffer: &Model<Buffer>,
-        position: Anchor,
-        cx: &mut ModelContext<Self>,
-    ) -> Task<Result<Vec<Range<Anchor>>>> {
-        self.linked_edit_impl(buffer, position, cx)
-    }
-
-    #[inline(never)]
-    fn completions_impl(
-        &self,
-        buffer: &Model<Buffer>,
-        position: PointUtf16,
-        context: CompletionContext,
-        cx: &mut ModelContext<Self>,
-    ) -> Task<Result<Vec<Completion>>> {
-        let language_registry = self.languages.clone();
-
-        if self.is_local() {
-            let snapshot = buffer.read(cx).snapshot();
-            let offset = position.to_offset(&snapshot);
-            let scope = snapshot.language_scope_at(offset);
-            let language = snapshot.language().cloned();
-
-            let server_ids: Vec<_> = self
-                .language_servers_for_buffer(buffer.read(cx), cx)
-                .filter(|(_, server)| server.capabilities().completion_provider.is_some())
-                .filter(|(adapter, _)| {
-                    scope
-                        .as_ref()
-                        .map(|scope| scope.language_allowed(&adapter.name))
-                        .unwrap_or(true)
-                })
-                .map(|(_, server)| server.server_id())
-                .collect();
-
-            let buffer = buffer.clone();
-            cx.spawn(move |this, mut cx| async move {
-                let mut tasks = Vec::with_capacity(server_ids.len());
-                this.update(&mut cx, |this, cx| {
-                    for server_id in server_ids {
-                        println!("requesting lsp: server_id: {:?}", server_id);
-                        let lsp_adapter = this.language_server_adapter_for_id(server_id);
-                        tasks.push((
-                            lsp_adapter,
-                            this.request_lsp(
-                                buffer.clone(),
-                                LanguageServerToQuery::Other(server_id),
-                                GetCompletions {
-                                    position,
-                                    context: context.clone(),
-                                },
-                                cx,
-                            ),
-                        ));
-                    }
-                })?;
-
-                let mut completions = Vec::new();
-                for (lsp_adapter, task) in tasks {
-                    if let Ok(new_completions) = task.await {
-                        populate_labels_for_completions(
-                            new_completions,
-                            &language_registry,
-                            language.clone(),
-                            lsp_adapter,
-                            &mut completions,
-                        )
-                        .await;
-                    }
-                }
-
-                Ok(completions)
-            })
-        } else if let Some(project_id) = self.remote_id() {
-            let task = self.send_lsp_proto_request(
-                buffer.clone(),
-                project_id,
-                GetCompletions { position, context },
-                cx,
-            );
-            let language = buffer.read(cx).language().cloned();
-
-            // In the future, we should provide project guests with the names of LSP adapters,
-            // so that they can use the correct LSP adapter when computing labels. For now,
-            // guests just use the first LSP adapter associated with the buffer's language.
-            let lsp_adapter = language
-                .as_ref()
-                .and_then(|language| language_registry.lsp_adapters(language).first().cloned());
-
-            cx.foreground_executor().spawn(async move {
-                let completions = task.await?;
-                let mut result = Vec::new();
-                populate_labels_for_completions(
-                    completions,
-                    &language_registry,
-                    language,
-                    lsp_adapter,
-                    &mut result,
-                )
-                .await;
-                Ok(result)
-            })
-        } else {
-            Task::ready(Ok(Default::default()))
-        }
-    }
-
-    pub fn completions<T: ToOffset + ToPointUtf16>(
-        &self,
-        buffer: &Model<Buffer>,
-        position: T,
-        context: CompletionContext,
-        cx: &mut ModelContext<Self>,
-    ) -> Task<Result<Vec<Completion>>> {
-        let position = position.to_point_utf16(buffer.read(cx));
-        self.completions_impl(buffer, position, context, cx)
-    }
-
-    pub fn resolve_completions(
-        &self,
-        buffer: Model<Buffer>,
-        completion_indices: Vec<usize>,
-        completions: Arc<RwLock<Box<[Completion]>>>,
-        cx: &mut ModelContext<Self>,
-    ) -> Task<Result<Vec<usize>>> {
-        let client = self.client();
-        let language_registry = self.languages().clone();
-        let language = buffer.read(cx).language().cloned();
-
-        let is_remote = self.is_remote();
-        let project_id = self.remote_id();
-
-        let buffer_id = buffer.read(cx).remote_id();
-        let buffer_snapshot = buffer.read(cx).snapshot();
-
-        cx.spawn(move |this, mut cx| async move {
-            let mut completions_resolved = Vec::new();
-            if is_remote {
-                let project_id =
-                    project_id.ok_or_else(|| anyhow!("Remote project without remote_id"))?;
-
-                for completion_index in completion_indices {
-                    let (server_id, completion) = {
-                        let completions_guard = completions.read();
-                        let completion = &completions_guard[completion_index];
-                        if completion.documentation.is_some() {
-                            continue;
-                        }
-
-                        let server_id = completion.server_id;
-                        let completion = completion.lsp_completion.clone();
-
-                        (server_id, completion)
-                    };
-
-                    let lsp_adapter = this
-                        .read_with(&mut cx, |project, _| {
-                            project.language_server_adapter_for_id(server_id)
-                        })
-                        .ok()
-                        .flatten();
-
-                    Self::resolve_completion_remote(
-                        project_id,
-                        server_id,
-                        buffer_id,
-                        completions.clone(),
-                        completion_index,
-                        completion,
-                        client.clone(),
-                        lsp_adapter,
-                        language.clone(),
-                        language_registry.clone(),
-                    )
-                    .await;
-                }
-            } else {
-                for completion_index in completion_indices {
-                    let (server_id, completion) = {
-                        let completions_guard = completions.read();
-                        let completion = &completions_guard[completion_index];
-                        if completion.documentation.is_some() {
-                            continue;
-                        }
-
-                        let server_id = completion.server_id;
-                        let completion = completion.lsp_completion.clone();
-
-                        (server_id, completion)
-                    };
-
-                    let (server, lsp_adapter) = match this.read_with(&mut cx, |project, _| {
-                        (
-                            project.language_server_for_id(server_id),
-                            project.language_server_adapter_for_id(server_id),
-                        )
-                    }) {
-                        Ok((server, lsp_adapter)) => match server {
-                            Some(server) => (server, lsp_adapter),
-                            None => continue,
-                        },
-                        Err(_) => continue,
-                    };
-
-                    let resolved = Self::resolve_completion_local(
-                        server,
-                        &buffer_snapshot,
-                        language.clone(),
-                        lsp_adapter,
-                        completions.clone(),
-                        completion_index,
-                        completion,
-                        language_registry.clone(),
-                    )
-                    .await;
-                    if resolved {
-                        completions_resolved.push(completion_index);
-                    }
-                }
-            }
-
-            Ok(completions_resolved)
-        })
-    }
-
-    #[allow(clippy::too_many_arguments)]
-    async fn resolve_completion_local(
-        server: Arc<lsp::LanguageServer>,
-        snapshot: &BufferSnapshot,
-        language: Option<Arc<Language>>,
-        lsp_adapter: Option<Arc<CachedLspAdapter>>,
-        completions: Arc<RwLock<Box<[Completion]>>>,
-        completion_index: usize,
-        completion: lsp::CompletionItem,
-        language_registry: Arc<LanguageRegistry>,
-    ) -> bool {
-        let can_resolve = server
-            .capabilities()
-            .completion_provider
-            .as_ref()
-            .and_then(|options| options.resolve_provider)
-            .unwrap_or(false);
-        if !can_resolve {
-            return false;
-        }
-
-        let request = server.request::<lsp::request::ResolveCompletionItem>(completion);
-
-        let Some(lsp_completion) = request.await.log_err() else {
-            return false;
-        };
-
-        let label = if let Some((lsp_adapter, language)) = lsp_adapter.zip(language.as_ref()) {
-            lsp_adapter
-                .adapter
-                .label_for_resolved_completion(&lsp_completion, language)
-                .await
-        } else {
-            None
-        };
-
-        let documentation = if let Some(lsp_documentation) = lsp_completion.documentation.as_ref() {
-            let documentation = language::prepare_completion_documentation(
-                lsp_documentation,
-                &language_registry,
-                language.clone(),
-            )
-            .await;
-            Some(documentation)
-        } else {
-            Some(Documentation::Undocumented)
-        };
-
-        let text_edit = lsp_completion
-            .text_edit
-            .as_ref()
-            .and_then(|edit| parse_completion_text_edit(edit, snapshot))
-            .map(|(old_range, mut new_text)| {
-                LineEnding::normalize(&mut new_text);
-                (old_range, new_text)
-            });
-
-        let mut completions = completions.write();
-        let completion = &mut completions[completion_index];
-        completion.documentation = documentation;
-        if let Some(label) = label {
-            completion.label = label;
-        }
-        if let Some((old_range, new_text)) = text_edit {
-            completion.new_text = new_text;
-            completion.old_range = old_range;
-        }
-        if lsp_completion.insert_text_format == Some(InsertTextFormat::SNIPPET) {
-            // vtsls might change the type of completion after resolution.
-            if lsp_completion.insert_text_format != completion.lsp_completion.insert_text_format {
-                completion.lsp_completion.insert_text_format = lsp_completion.insert_text_format;
-            }
-        }
-        completion.lsp_completion = lsp_completion;
-
-        true
-    }
-
-    #[allow(clippy::too_many_arguments)]
-    async fn resolve_completion_remote(
-        project_id: u64,
-        server_id: LanguageServerId,
-        buffer_id: BufferId,
-        completions: Arc<RwLock<Box<[Completion]>>>,
-        completion_index: usize,
-        completion: lsp::CompletionItem,
-        client: Arc<Client>,
-        lsp_adapter: Option<Arc<CachedLspAdapter>>,
-        language: Option<Arc<Language>>,
-        language_registry: Arc<LanguageRegistry>,
-    ) {
-        let request = proto::ResolveCompletionDocumentation {
-            project_id,
-            language_server_id: server_id.0 as u64,
-            lsp_completion: serde_json::to_string(&completion).unwrap().into_bytes(),
-            buffer_id: buffer_id.into(),
-        };
-
-        let Some(response) = client
-            .request(request)
-            .await
-            .context("completion documentation resolve proto request")
-            .log_err()
-        else {
-            return;
-        };
-
-        let documentation = if response.documentation.is_empty() {
-            Documentation::Undocumented
-        } else if response.documentation_is_markdown {
-            Documentation::MultiLineMarkdown(
-                markdown::parse_markdown(&response.documentation, &language_registry, None).await,
-            )
-        } else if response.documentation.lines().count() <= 1 {
-            Documentation::SingleLine(response.documentation)
-        } else {
-            Documentation::MultiLinePlainText(response.documentation)
-        };
-
-        let label = if let Some((lsp_adapter, language)) = lsp_adapter.zip(language.as_ref()) {
-            match serde_json::from_slice(&response.lsp_completion)
-                .as_ref()
-                .ok()
-            {
-                Some(lsp_completion) => {
-                    lsp_adapter
-                        .adapter
-                        .label_for_resolved_completion(lsp_completion, language)
-                        .await
-                }
-                None => None,
-            }
-        } else {
-            None
-        };
-
-        let old_range = response
-            .old_start
-            .and_then(deserialize_anchor)
-            .zip(response.old_end.and_then(deserialize_anchor));
-
-        let mut completions = completions.write();
-        let completion = &mut completions[completion_index];
-        completion.documentation = Some(documentation);
-        if let Some(label) = label {
-            completion.label = label;
-        }
-        if let Some((old_start, old_end)) = old_range {
-            if !response.new_text.is_empty() {
-                completion.new_text = response.new_text;
-                completion.old_range = old_start..old_end;
-            }
-        }
-    }
-
-    pub fn apply_additional_edits_for_completion(
-        &self,
-        buffer_handle: Model<Buffer>,
-        completion: Completion,
-        push_to_history: bool,
-        cx: &mut ModelContext<Self>,
-    ) -> Task<Result<Option<Transaction>>> {
-        let buffer = buffer_handle.read(cx);
-        let buffer_id = buffer.remote_id();
-
-        if self.is_local() {
-            let server_id = completion.server_id;
-            let lang_server = match self.language_server_for_buffer(buffer, server_id, cx) {
-                Some((_, server)) => server.clone(),
-                _ => return Task::ready(Ok(Default::default())),
-            };
-
-            cx.spawn(move |this, mut cx| async move {
-                let can_resolve = lang_server
-                    .capabilities()
-                    .completion_provider
-                    .as_ref()
-                    .and_then(|options| options.resolve_provider)
-                    .unwrap_or(false);
-                let additional_text_edits = if can_resolve {
-                    lang_server
-                        .request::<lsp::request::ResolveCompletionItem>(completion.lsp_completion)
-                        .await?
-                        .additional_text_edits
-                } else {
-                    completion.lsp_completion.additional_text_edits
-                };
-                if let Some(edits) = additional_text_edits {
-                    let edits = this
-                        .update(&mut cx, |this, cx| {
-                            this.edits_from_lsp(
-                                &buffer_handle,
-                                edits,
-                                lang_server.server_id(),
-                                None,
-                                cx,
-                            )
-                        })?
-                        .await?;
-
-                    buffer_handle.update(&mut cx, |buffer, cx| {
-                        buffer.finalize_last_transaction();
-                        buffer.start_transaction();
-
-                        for (range, text) in edits {
-                            let primary = &completion.old_range;
-                            let start_within = primary.start.cmp(&range.start, buffer).is_le()
-                                && primary.end.cmp(&range.start, buffer).is_ge();
-                            let end_within = range.start.cmp(&primary.end, buffer).is_le()
-                                && range.end.cmp(&primary.end, buffer).is_ge();
-
-                            //Skip additional edits which overlap with the primary completion edit
-                            //https://github.com/zed-industries/zed/pull/1871
-                            if !start_within && !end_within {
-                                buffer.edit([(range, text)], None, cx);
-                            }
-                        }
-
-                        let transaction = if buffer.end_transaction(cx).is_some() {
-                            let transaction = buffer.finalize_last_transaction().unwrap().clone();
-                            if !push_to_history {
-                                buffer.forget_transaction(transaction.id);
-                            }
-                            Some(transaction)
-                        } else {
-                            None
-                        };
-                        Ok(transaction)
-                    })?
-                } else {
-                    Ok(None)
-                }
-            })
-        } else if let Some(project_id) = self.remote_id() {
-            let client = self.client.clone();
-            cx.spawn(move |_, mut cx| async move {
-                let response = client
-                    .request(proto::ApplyCompletionAdditionalEdits {
-                        project_id,
-                        buffer_id: buffer_id.into(),
-                        completion: Some(Self::serialize_completion(&CoreCompletion {
-                            old_range: completion.old_range,
-                            new_text: completion.new_text,
-                            server_id: completion.server_id,
-                            lsp_completion: completion.lsp_completion,
-                        })),
-                    })
-                    .await?;
-
-                if let Some(transaction) = response.transaction {
-                    let transaction = language::proto::deserialize_transaction(transaction)?;
-                    buffer_handle
-                        .update(&mut cx, |buffer, _| {
-                            buffer.wait_for_edits(transaction.edit_ids.iter().copied())
-                        })?
-                        .await?;
-                    if push_to_history {
-                        buffer_handle.update(&mut cx, |buffer, _| {
-                            buffer.push_transaction(transaction.clone(), Instant::now());
-                        })?;
-                    }
-                    Ok(Some(transaction))
-                } else {
-                    Ok(None)
-                }
-            })
-        } else {
-            Task::ready(Err(anyhow!("project does not have a remote id")))
-        }
-    }
-
-    fn code_actions_impl(
-        &mut self,
-        buffer_handle: &Model<Buffer>,
-        range: Range<Anchor>,
-        cx: &mut ModelContext<Self>,
-    ) -> Task<Vec<CodeAction>> {
-        if self.is_local() {
-            let all_actions_task = self.request_multiple_lsp_locally(
-                &buffer_handle,
-                Some(range.start),
-                GetCodeActions {
-                    range: range.clone(),
-                    kinds: None,
-                },
-                cx,
-            );
-            cx.spawn(|_, _| async move { all_actions_task.await.into_iter().flatten().collect() })
-        } else if let Some(project_id) = self.remote_id() {
-            let request_task = self.client().request(proto::MultiLspQuery {
-                buffer_id: buffer_handle.read(cx).remote_id().into(),
-                version: serialize_version(&buffer_handle.read(cx).version()),
-                project_id,
-                strategy: Some(proto::multi_lsp_query::Strategy::All(
-                    proto::AllLanguageServers {},
-                )),
-                request: Some(proto::multi_lsp_query::Request::GetCodeActions(
-                    GetCodeActions {
-                        range: range.clone(),
-                        kinds: None,
-                    }
-                    .to_proto(project_id, buffer_handle.read(cx)),
-                )),
-            });
-            let buffer = buffer_handle.clone();
-            cx.spawn(|weak_project, cx| async move {
-                let Some(project) = weak_project.upgrade() else {
-                    return Vec::new();
-                };
-                join_all(
-                    request_task
-                        .await
-                        .log_err()
-                        .map(|response| response.responses)
-                        .unwrap_or_default()
-                        .into_iter()
-                        .filter_map(|lsp_response| match lsp_response.response? {
-                            proto::lsp_response::Response::GetCodeActionsResponse(response) => {
-                                Some(response)
-                            }
-                            unexpected => {
-                                debug_panic!("Unexpected response: {unexpected:?}");
-                                None
-                            }
-                        })
-                        .map(|code_actions_response| {
-                            let response = GetCodeActions {
-                                range: range.clone(),
-                                kinds: None,
-                            }
-                            .response_from_proto(
-                                code_actions_response,
-                                project.clone(),
-                                buffer.clone(),
-                                cx.clone(),
-                            );
-                            async move { response.await.log_err().unwrap_or_default() }
-                        }),
-                )
-                .await
-                .into_iter()
-                .flatten()
-                .collect()
-            })
-        } else {
-            log::error!("cannot fetch actions: project does not have a remote id");
-            Task::ready(Vec::new())
-        }
-    }
-
-    pub fn code_actions<T: Clone + ToOffset>(
-        &mut self,
-        buffer_handle: &Model<Buffer>,
-        range: Range<T>,
-        cx: &mut ModelContext<Self>,
-    ) -> Task<Vec<CodeAction>> {
-        let buffer = buffer_handle.read(cx);
-        let range = buffer.anchor_before(range.start)..buffer.anchor_before(range.end);
-        self.code_actions_impl(buffer_handle, range, cx)
-    }
-
-    pub fn apply_code_action(
-        &self,
-        buffer_handle: Model<Buffer>,
-        mut action: CodeAction,
-        push_to_history: bool,
-        cx: &mut ModelContext<Self>,
-    ) -> Task<Result<ProjectTransaction>> {
-        if self.is_local() {
-            let buffer = buffer_handle.read(cx);
-            let (lsp_adapter, lang_server) = if let Some((adapter, server)) =
-                self.language_server_for_buffer(buffer, action.server_id, cx)
-            {
-                (adapter.clone(), server.clone())
-            } else {
-                return Task::ready(Ok(Default::default()));
-            };
-            cx.spawn(move |this, mut cx| async move {
-                Self::try_resolve_code_action(&lang_server, &mut action)
-                    .await
-                    .context("resolving a code action")?;
-                if let Some(edit) = action.lsp_action.edit {
-                    if edit.changes.is_some() || edit.document_changes.is_some() {
-                        return Self::deserialize_workspace_edit(
-                            this.upgrade().ok_or_else(|| anyhow!("no app present"))?,
-                            edit,
-                            push_to_history,
-                            lsp_adapter.clone(),
-                            lang_server.clone(),
-                            &mut cx,
-                        )
-                        .await;
-                    }
-                }
-
-                if let Some(command) = action.lsp_action.command {
-                    this.update(&mut cx, |this, _| {
-                        this.last_workspace_edits_by_language_server
-                            .remove(&lang_server.server_id());
-                    })?;
-
-                    let result = lang_server
-                        .request::<lsp::request::ExecuteCommand>(lsp::ExecuteCommandParams {
-                            command: command.command,
-                            arguments: command.arguments.unwrap_or_default(),
-                            ..Default::default()
-                        })
-                        .await;
-
-                    if let Err(err) = result {
-                        // TODO: LSP ERROR
-                        return Err(err);
-                    }
-
-                    return this.update(&mut cx, |this, _| {
-                        this.last_workspace_edits_by_language_server
-                            .remove(&lang_server.server_id())
-                            .unwrap_or_default()
-                    });
-                }
-
-                Ok(ProjectTransaction::default())
-            })
-        } else if let Some(project_id) = self.remote_id() {
-            let client = self.client.clone();
-            let request = proto::ApplyCodeAction {
-                project_id,
-                buffer_id: buffer_handle.read(cx).remote_id().into(),
-                action: Some(Self::serialize_code_action(&action)),
-            };
-            cx.spawn(move |this, cx| async move {
-                let response = client
-                    .request(request)
-                    .await?
-                    .transaction
-                    .ok_or_else(|| anyhow!("missing transaction"))?;
-                Self::deserialize_project_transaction(this, response, push_to_history, cx).await
-            })
-        } else {
-            Task::ready(Err(anyhow!("project does not have a remote id")))
-        }
-    }
-
-    fn apply_on_type_formatting(
-        &self,
-        buffer: Model<Buffer>,
-        position: Anchor,
-        trigger: String,
-        cx: &mut ModelContext<Self>,
-    ) -> Task<Result<Option<Transaction>>> {
-        if self.is_local() {
-            cx.spawn(move |this, mut cx| async move {
-                // Do not allow multiple concurrent formatting requests for the
-                // same buffer.
-                this.update(&mut cx, |this, cx| {
-                    this.buffers_being_formatted
-                        .insert(buffer.read(cx).remote_id())
-                })?;
-
-                let _cleanup = defer({
-                    let this = this.clone();
-                    let mut cx = cx.clone();
-                    let closure_buffer = buffer.clone();
-                    move || {
-                        this.update(&mut cx, |this, cx| {
-                            this.buffers_being_formatted
-                                .remove(&closure_buffer.read(cx).remote_id());
-                        })
-                        .ok();
-                    }
-                });
-
-                buffer
-                    .update(&mut cx, |buffer, _| {
-                        buffer.wait_for_edits(Some(position.timestamp))
-                    })?
-                    .await?;
-                this.update(&mut cx, |this, cx| {
-                    let position = position.to_point_utf16(buffer.read(cx));
-                    this.on_type_format(buffer, position, trigger, false, cx)
-                })?
-                .await
-            })
-        } else if let Some(project_id) = self.remote_id() {
-            let client = self.client.clone();
-            let request = proto::OnTypeFormatting {
-                project_id,
-                buffer_id: buffer.read(cx).remote_id().into(),
-                position: Some(serialize_anchor(&position)),
-                trigger,
-                version: serialize_version(&buffer.read(cx).version()),
-            };
-            cx.spawn(move |_, _| async move {
-                client
-                    .request(request)
-                    .await?
-                    .transaction
-                    .map(language::proto::deserialize_transaction)
-                    .transpose()
-            })
-        } else {
-            Task::ready(Err(anyhow!("project does not have a remote id")))
-        }
-    }
-
-    async fn deserialize_edits(
-        this: Model<Self>,
-        buffer_to_edit: Model<Buffer>,
-        edits: Vec<lsp::TextEdit>,
-        push_to_history: bool,
-        _: Arc<CachedLspAdapter>,
-        language_server: Arc<LanguageServer>,
-        cx: &mut AsyncAppContext,
-    ) -> Result<Option<Transaction>> {
-        let edits = this
-            .update(cx, |this, cx| {
-                this.edits_from_lsp(
-                    &buffer_to_edit,
-                    edits,
-                    language_server.server_id(),
-                    None,
-                    cx,
-                )
-            })?
-            .await?;
-
-        let transaction = buffer_to_edit.update(cx, |buffer, cx| {
-            buffer.finalize_last_transaction();
-            buffer.start_transaction();
-            for (range, text) in edits {
-                buffer.edit([(range, text)], None, cx);
-            }
-
-            if buffer.end_transaction(cx).is_some() {
-                let transaction = buffer.finalize_last_transaction().unwrap().clone();
-                if !push_to_history {
-                    buffer.forget_transaction(transaction.id);
-                }
-                Some(transaction)
-            } else {
-                None
-            }
-        })?;
-
-        Ok(transaction)
-    }
-
-    async fn deserialize_workspace_edit(
-        this: Model<Self>,
-        edit: lsp::WorkspaceEdit,
-        push_to_history: bool,
-        lsp_adapter: Arc<CachedLspAdapter>,
-        language_server: Arc<LanguageServer>,
-        cx: &mut AsyncAppContext,
-    ) -> Result<ProjectTransaction> {
-        let fs = this.update(cx, |this, _| this.fs.clone())?;
-        let mut operations = Vec::new();
-        if let Some(document_changes) = edit.document_changes {
-            match document_changes {
-                lsp::DocumentChanges::Edits(edits) => {
-                    operations.extend(edits.into_iter().map(lsp::DocumentChangeOperation::Edit))
-                }
-                lsp::DocumentChanges::Operations(ops) => operations = ops,
-            }
-        } else if let Some(changes) = edit.changes {
-            operations.extend(changes.into_iter().map(|(uri, edits)| {
-                lsp::DocumentChangeOperation::Edit(lsp::TextDocumentEdit {
-                    text_document: lsp::OptionalVersionedTextDocumentIdentifier {
-                        uri,
-                        version: None,
-                    },
-                    edits: edits.into_iter().map(Edit::Plain).collect(),
-                })
-            }));
-        }
-
-        let mut project_transaction = ProjectTransaction::default();
-        for operation in operations {
-            match operation {
-                lsp::DocumentChangeOperation::Op(lsp::ResourceOp::Create(op)) => {
-                    let abs_path = op
-                        .uri
-                        .to_file_path()
-                        .map_err(|_| anyhow!("can't convert URI to path"))?;
-
-                    if let Some(parent_path) = abs_path.parent() {
-                        fs.create_dir(parent_path).await?;
-                    }
-                    if abs_path.ends_with("/") {
-                        fs.create_dir(&abs_path).await?;
-                    } else {
-                        fs.create_file(
-                            &abs_path,
-                            op.options
-                                .map(|options| fs::CreateOptions {
-                                    overwrite: options.overwrite.unwrap_or(false),
-                                    ignore_if_exists: options.ignore_if_exists.unwrap_or(false),
-                                })
-                                .unwrap_or_default(),
-                        )
-                        .await?;
-                    }
-                }
-
-                lsp::DocumentChangeOperation::Op(lsp::ResourceOp::Rename(op)) => {
-                    let source_abs_path = op
-                        .old_uri
-                        .to_file_path()
-                        .map_err(|_| anyhow!("can't convert URI to path"))?;
-                    let target_abs_path = op
-                        .new_uri
-                        .to_file_path()
-                        .map_err(|_| anyhow!("can't convert URI to path"))?;
-                    fs.rename(
-                        &source_abs_path,
-                        &target_abs_path,
-                        op.options
-                            .map(|options| fs::RenameOptions {
-                                overwrite: options.overwrite.unwrap_or(false),
-                                ignore_if_exists: options.ignore_if_exists.unwrap_or(false),
-                            })
-                            .unwrap_or_default(),
-                    )
-                    .await?;
-                }
-
-                lsp::DocumentChangeOperation::Op(lsp::ResourceOp::Delete(op)) => {
-                    let abs_path = op
-                        .uri
-                        .to_file_path()
-                        .map_err(|_| anyhow!("can't convert URI to path"))?;
-                    let options = op
-                        .options
-                        .map(|options| fs::RemoveOptions {
-                            recursive: options.recursive.unwrap_or(false),
-                            ignore_if_not_exists: options.ignore_if_not_exists.unwrap_or(false),
-                        })
-                        .unwrap_or_default();
-                    if abs_path.ends_with("/") {
-                        fs.remove_dir(&abs_path, options).await?;
-                    } else {
-                        fs.remove_file(&abs_path, options).await?;
-                    }
-                }
-
-                lsp::DocumentChangeOperation::Edit(op) => {
-                    let buffer_to_edit = this
-                        .update(cx, |this, cx| {
-                            this.open_local_buffer_via_lsp(
-                                op.text_document.uri.clone(),
-                                language_server.server_id(),
-                                lsp_adapter.name.clone(),
-                                cx,
-                            )
-                        })?
-                        .await?;
-
-                    let edits = this
-                        .update(cx, |this, cx| {
-                            let path = buffer_to_edit.read(cx).project_path(cx);
-                            let active_entry = this.active_entry;
-                            let is_active_entry = path.clone().map_or(false, |project_path| {
-                                this.entry_for_path(&project_path, cx)
-                                    .map_or(false, |entry| Some(entry.id) == active_entry)
-                            });
-
-                            let (mut edits, mut snippet_edits) = (vec![], vec![]);
-                            for edit in op.edits {
-                                match edit {
-                                    Edit::Plain(edit) => edits.push(edit),
-                                    Edit::Annotated(edit) => edits.push(edit.text_edit),
-                                    Edit::Snippet(edit) => {
-                                        let Ok(snippet) = Snippet::parse(&edit.snippet.value)
-                                        else {
-                                            continue;
-                                        };
-
-                                        if is_active_entry {
-                                            snippet_edits.push((edit.range, snippet));
-                                        } else {
-                                            // Since this buffer is not focused, apply a normal edit.
-                                            edits.push(TextEdit {
-                                                range: edit.range,
-                                                new_text: snippet.text,
-                                            });
-                                        }
-                                    }
-                                }
-                            }
-                            if !snippet_edits.is_empty() {
-                                if let Some(buffer_version) = op.text_document.version {
-                                    let buffer_id = buffer_to_edit.read(cx).remote_id();
-                                    // Check if the edit that triggered that edit has been made by this participant.
-                                    let should_apply_edit = this
-                                        .buffer_snapshots
-                                        .get(&buffer_id)
-                                        .and_then(|server_to_snapshots| {
-                                            let all_snapshots = server_to_snapshots
-                                                .get(&language_server.server_id())?;
-                                            all_snapshots
-                                                .binary_search_by_key(&buffer_version, |snapshot| {
-                                                    snapshot.version
-                                                })
-                                                .ok()
-                                                .and_then(|index| all_snapshots.get(index))
-                                        })
-                                        .map_or(false, |lsp_snapshot| {
-                                            let version = lsp_snapshot.snapshot.version();
-                                            let most_recent_edit = version
-                                                .iter()
-                                                .max_by_key(|timestamp| timestamp.value);
-                                            most_recent_edit.map_or(false, |edit| {
-                                                edit.replica_id == this.replica_id()
-                                            })
-                                        });
-                                    if should_apply_edit {
-                                        cx.emit(Event::SnippetEdit(buffer_id, snippet_edits));
-                                    }
-                                }
-                            }
-
-                            this.edits_from_lsp(
-                                &buffer_to_edit,
-                                edits,
-                                language_server.server_id(),
-                                op.text_document.version,
-                                cx,
-                            )
-                        })?
-                        .await?;
-
-                    let transaction = buffer_to_edit.update(cx, |buffer, cx| {
-                        buffer.finalize_last_transaction();
-                        buffer.start_transaction();
-                        for (range, text) in edits {
-                            buffer.edit([(range, text)], None, cx);
-                        }
-                        let transaction = if buffer.end_transaction(cx).is_some() {
-                            let transaction = buffer.finalize_last_transaction().unwrap().clone();
-                            if !push_to_history {
-                                buffer.forget_transaction(transaction.id);
-                            }
-                            Some(transaction)
-                        } else {
-                            None
-                        };
-
-                        transaction
-                    })?;
-                    if let Some(transaction) = transaction {
-                        project_transaction.0.insert(buffer_to_edit, transaction);
-                    }
-                }
-            }
-        }
-
-        Ok(project_transaction)
-    }
-
-    fn prepare_rename_impl(
-        &mut self,
-        buffer: Model<Buffer>,
-        position: PointUtf16,
-        cx: &mut ModelContext<Self>,
-    ) -> Task<Result<Option<Range<Anchor>>>> {
-        self.request_lsp(
-            buffer,
-            LanguageServerToQuery::Primary,
-            PrepareRename { position },
-            cx,
-        )
-    }
-    pub fn prepare_rename<T: ToPointUtf16>(
-        &mut self,
-        buffer: Model<Buffer>,
-        position: T,
-        cx: &mut ModelContext<Self>,
-    ) -> Task<Result<Option<Range<Anchor>>>> {
-        let position = position.to_point_utf16(buffer.read(cx));
-        self.prepare_rename_impl(buffer, position, cx)
-    }
-
-    fn perform_rename_impl(
-        &mut self,
-        buffer: Model<Buffer>,
-        position: PointUtf16,
-        new_name: String,
-        push_to_history: bool,
-        cx: &mut ModelContext<Self>,
-    ) -> Task<Result<ProjectTransaction>> {
-        let position = position.to_point_utf16(buffer.read(cx));
-        self.request_lsp(
-            buffer,
-            LanguageServerToQuery::Primary,
-            PerformRename {
-                position,
-                new_name,
-                push_to_history,
-            },
-            cx,
-        )
-    }
-    pub fn perform_rename<T: ToPointUtf16>(
-        &mut self,
-        buffer: Model<Buffer>,
-        position: T,
-        new_name: String,
-        push_to_history: bool,
-        cx: &mut ModelContext<Self>,
-    ) -> Task<Result<ProjectTransaction>> {
-        let position = position.to_point_utf16(buffer.read(cx));
-        self.perform_rename_impl(buffer, position, new_name, push_to_history, cx)
-    }
-
-    pub fn on_type_format_impl(
-        &mut self,
-        buffer: Model<Buffer>,
-        position: PointUtf16,
-        trigger: String,
-        push_to_history: bool,
-        cx: &mut ModelContext<Self>,
-    ) -> Task<Result<Option<Transaction>>> {
-        let options = buffer.update(cx, |buffer, cx| {
-            lsp_command::lsp_formatting_options(language_settings(
-                buffer.language_at(position).as_ref(),
-                buffer.file(),
-                cx,
-            ))
-        });
-        self.request_lsp(
-            buffer.clone(),
-            LanguageServerToQuery::Primary,
-            OnTypeFormatting {
-                position,
-                trigger,
-                options,
-                push_to_history,
-            },
-            cx,
-        )
-    }
-
-    pub fn on_type_format<T: ToPointUtf16>(
-        &mut self,
-        buffer: Model<Buffer>,
-        position: T,
-        trigger: String,
-        push_to_history: bool,
-        cx: &mut ModelContext<Self>,
-    ) -> Task<Result<Option<Transaction>>> {
-        let position = position.to_point_utf16(buffer.read(cx));
-        self.on_type_format_impl(buffer, position, trigger, push_to_history, cx)
-    }
-
-    pub fn inlay_hints<T: ToOffset>(
-        &mut self,
-        buffer_handle: Model<Buffer>,
-        range: Range<T>,
-        cx: &mut ModelContext<Self>,
-    ) -> Task<anyhow::Result<Vec<InlayHint>>> {
-        let buffer = buffer_handle.read(cx);
-        let range = buffer.anchor_before(range.start)..buffer.anchor_before(range.end);
-        self.inlay_hints_impl(buffer_handle, range, cx)
-    }
-    fn inlay_hints_impl(
-        &mut self,
-        buffer_handle: Model<Buffer>,
-        range: Range<Anchor>,
-        cx: &mut ModelContext<Self>,
-    ) -> Task<anyhow::Result<Vec<InlayHint>>> {
-        let buffer = buffer_handle.read(cx);
-        let range_start = range.start;
-        let range_end = range.end;
-        let buffer_id = buffer.remote_id().into();
-        let lsp_request = InlayHints { range };
-
-        if self.is_local() {
-            let lsp_request_task = self.request_lsp(
-                buffer_handle.clone(),
-                LanguageServerToQuery::Primary,
-                lsp_request,
-                cx,
-            );
-            cx.spawn(move |_, mut cx| async move {
-                buffer_handle
-                    .update(&mut cx, |buffer, _| {
-                        buffer.wait_for_edits(vec![range_start.timestamp, range_end.timestamp])
-                    })?
-                    .await
-                    .context("waiting for inlay hint request range edits")?;
-                lsp_request_task.await.context("inlay hints LSP request")
-            })
-        } else if let Some(project_id) = self.remote_id() {
-            let client = self.client.clone();
-            let request = proto::InlayHints {
-                project_id,
-                buffer_id,
-                start: Some(serialize_anchor(&range_start)),
-                end: Some(serialize_anchor(&range_end)),
-                version: serialize_version(&buffer_handle.read(cx).version()),
-            };
-            cx.spawn(move |project, cx| async move {
-                let response = client
-                    .request(request)
-                    .await
-                    .context("inlay hints proto request")?;
-                LspCommand::response_from_proto(
-                    lsp_request,
-                    response,
-                    project.upgrade().ok_or_else(|| anyhow!("No project"))?,
-                    buffer_handle.clone(),
-                    cx.clone(),
-                )
-                .await
-                .context("inlay hints proto response conversion")
-            })
-        } else {
-            Task::ready(Err(anyhow!("project does not have a remote id")))
-        }
-    }
-
-    pub fn resolve_inlay_hint(
-        &self,
-        hint: InlayHint,
-        buffer_handle: Model<Buffer>,
-        server_id: LanguageServerId,
-        cx: &mut ModelContext<Self>,
-    ) -> Task<anyhow::Result<InlayHint>> {
-        if self.is_local() {
-            let buffer = buffer_handle.read(cx);
-            let (_, lang_server) = if let Some((adapter, server)) =
-                self.language_server_for_buffer(buffer, server_id, cx)
-            {
-                (adapter.clone(), server.clone())
-            } else {
-                return Task::ready(Ok(hint));
-            };
-            if !InlayHints::can_resolve_inlays(&lang_server.capabilities()) {
-                return Task::ready(Ok(hint));
-            }
-
-            let buffer_snapshot = buffer.snapshot();
-            cx.spawn(move |_, mut cx| async move {
-                let resolve_task = lang_server.request::<lsp::request::InlayHintResolveRequest>(
-                    InlayHints::project_to_lsp_hint(hint, &buffer_snapshot),
-                );
-                let resolved_hint = resolve_task
-                    .await
-                    .context("inlay hint resolve LSP request")?;
-                let resolved_hint = InlayHints::lsp_to_project_hint(
-                    resolved_hint,
-                    &buffer_handle,
-                    server_id,
-                    ResolveState::Resolved,
-                    false,
-                    &mut cx,
-                )
-                .await?;
-                Ok(resolved_hint)
-            })
-        } else if let Some(project_id) = self.remote_id() {
-            let client = self.client.clone();
-            let request = proto::ResolveInlayHint {
-                project_id,
-                buffer_id: buffer_handle.read(cx).remote_id().into(),
-                language_server_id: server_id.0 as u64,
-                hint: Some(InlayHints::project_to_proto_hint(hint.clone())),
-            };
-            cx.spawn(move |_, _| async move {
-                let response = client
-                    .request(request)
-                    .await
-                    .context("inlay hints proto request")?;
-                match response.hint {
-                    Some(resolved_hint) => InlayHints::proto_to_project_hint(resolved_hint)
-                        .context("inlay hints proto resolve response conversion"),
-                    None => Ok(hint),
-                }
-            })
-        } else {
-            Task::ready(Err(anyhow!("project does not have a remote id")))
-        }
-    }
-
-    #[allow(clippy::type_complexity)]
-    pub fn search(
-        &self,
-        query: SearchQuery,
-        cx: &mut ModelContext<Self>,
-    ) -> Receiver<SearchResult> {
-        if self.is_local() {
-            self.search_local(query, cx)
-        } else if let Some(project_id) = self.remote_id() {
-            let (tx, rx) = smol::channel::unbounded();
-            let request = self.client.request(query.to_proto(project_id));
-            cx.spawn(move |this, mut cx| async move {
-                let response = request.await?;
-                let mut result = HashMap::default();
-                for location in response.locations {
-                    let buffer_id = BufferId::new(location.buffer_id)?;
-                    let target_buffer = this
-                        .update(&mut cx, |this, cx| {
-                            this.wait_for_remote_buffer(buffer_id, cx)
-                        })?
-                        .await?;
-                    let start = location
-                        .start
-                        .and_then(deserialize_anchor)
-                        .ok_or_else(|| anyhow!("missing target start"))?;
-                    let end = location
-                        .end
-                        .and_then(deserialize_anchor)
-                        .ok_or_else(|| anyhow!("missing target end"))?;
-                    result
-                        .entry(target_buffer)
-                        .or_insert(Vec::new())
-                        .push(start..end)
-                }
-                for (buffer, ranges) in result {
-                    let _ = tx.send(SearchResult::Buffer { buffer, ranges }).await;
-                }
-
-                if response.limit_reached {
-                    let _ = tx.send(SearchResult::LimitReached).await;
-                }
-
-                Result::<(), anyhow::Error>::Ok(())
-            })
-            .detach_and_log_err(cx);
-            rx
-        } else {
-            unimplemented!();
-        }
-    }
-
-    pub fn search_local(
-        &self,
-        query: SearchQuery,
-        cx: &mut ModelContext<Self>,
-    ) -> Receiver<SearchResult> {
-        // Local search is split into several phases.
-        // TL;DR is that we do 2 passes; initial pass to pick files which contain at least one match
-        // and the second phase that finds positions of all the matches found in the candidate files.
-        // The Receiver obtained from this function returns matches sorted by buffer path. Files without a buffer path are reported first.
-        //
-        // It gets a bit hairy though, because we must account for files that do not have a persistent representation
-        // on FS. Namely, if you have an untitled buffer or unsaved changes in a buffer, we want to scan that too.
-        //
-        // 1. We initialize a queue of match candidates and feed all opened buffers into it (== unsaved files / untitled buffers).
-        //    Then, we go through a worktree and check for files that do match a predicate. If the file had an opened version, we skip the scan
-        //    of FS version for that file altogether - after all, what we have in memory is more up-to-date than what's in FS.
-        // 2. At this point, we have a list of all potentially matching buffers/files.
-        //    We sort that list by buffer path - this list is retained for later use.
-        //    We ensure that all buffers are now opened and available in project.
-        // 3. We run a scan over all the candidate buffers on multiple background threads.
-        //    We cannot assume that there will even be a match - while at least one match
-        //    is guaranteed for files obtained from FS, the buffers we got from memory (unsaved files/unnamed buffers) might not have a match at all.
-        //    There is also an auxiliary background thread responsible for result gathering.
-        //    This is where the sorted list of buffers comes into play to maintain sorted order; Whenever this background thread receives a notification (buffer has/doesn't have matches),
-        //    it keeps it around. It reports matches in sorted order, though it accepts them in unsorted order as well.
-        //    As soon as the match info on next position in sorted order becomes available, it reports it (if it's a match) or skips to the next
-        //    entry - which might already be available thanks to out-of-order processing.
-        //
-        // We could also report matches fully out-of-order, without maintaining a sorted list of matching paths.
-        // This however would mean that project search (that is the main user of this function) would have to do the sorting itself, on the go.
-        // This isn't as straightforward as running an insertion sort sadly, and would also mean that it would have to care about maintaining match index
-        // in face of constantly updating list of sorted matches.
-        // Meanwhile, this implementation offers index stability, since the matches are already reported in a sorted order.
-        let snapshots = self
-            .visible_worktrees(cx)
-            .filter_map(|tree| {
-                let tree = tree.read(cx);
-                Some((tree.snapshot(), tree.as_local()?.settings()))
-            })
-            .collect::<Vec<_>>();
-        let include_root = snapshots.len() > 1;
-
-        let background = cx.background_executor().clone();
-        let path_count: usize = snapshots
-            .iter()
-            .map(|(snapshot, _)| {
-                if query.include_ignored() {
-                    snapshot.file_count()
-                } else {
-                    snapshot.visible_file_count()
-                }
-            })
-            .sum();
-        if path_count == 0 {
-            let (_, rx) = smol::channel::bounded(1024);
-            return rx;
-        }
-        let workers = background.num_cpus().min(path_count);
-        let (matching_paths_tx, matching_paths_rx) = smol::channel::bounded(1024);
-        let mut unnamed_files = vec![];
-        let opened_buffers = self.buffer_store.update(cx, |buffer_store, cx| {
-            buffer_store
-                .buffers()
-                .filter_map(|buffer| {
-                    let (is_ignored, snapshot) = buffer.update(cx, |buffer, cx| {
-                        let is_ignored = buffer
-                            .project_path(cx)
-                            .and_then(|path| self.entry_for_path(&path, cx))
-                            .map_or(false, |entry| entry.is_ignored);
-                        (is_ignored, buffer.snapshot())
-                    });
-                    if is_ignored && !query.include_ignored() {
-                        return None;
-                    } else if let Some(file) = snapshot.file() {
-                        let matched_path = if include_root {
-                            query.file_matches(Some(&file.full_path(cx)))
-                        } else {
-                            query.file_matches(Some(file.path()))
-                        };
-
-                        if matched_path {
-                            Some((file.path().clone(), (buffer, snapshot)))
-                        } else {
-                            None
-                        }
-                    } else {
-                        unnamed_files.push(buffer);
-                        None
-                    }
-                })
-                .collect()
-        });
-        cx.background_executor()
-            .spawn(Self::background_search(
-                unnamed_files,
-                opened_buffers,
-                cx.background_executor().clone(),
-                self.fs.clone(),
-                workers,
-                query.clone(),
-                include_root,
-                path_count,
-                snapshots,
-                matching_paths_tx,
-            ))
-            .detach();
-
-        let (result_tx, result_rx) = smol::channel::bounded(1024);
-
-        cx.spawn(|this, mut cx| async move {
-            const MAX_SEARCH_RESULT_FILES: usize = 5_000;
-            const MAX_SEARCH_RESULT_RANGES: usize = 10_000;
-
-            let mut matching_paths = matching_paths_rx
-                .take(MAX_SEARCH_RESULT_FILES + 1)
-                .collect::<Vec<_>>()
-                .await;
-            let mut limit_reached = if matching_paths.len() > MAX_SEARCH_RESULT_FILES {
-                matching_paths.pop();
-                true
-            } else {
-                false
-            };
-            cx.update(|cx| {
-                sort_search_matches(&mut matching_paths, cx);
-            })?;
-
-            let mut range_count = 0;
-            let query = Arc::new(query);
-
-            // Now that we know what paths match the query, we will load at most
-            // 64 buffers at a time to avoid overwhelming the main thread. For each
-            // opened buffer, we will spawn a background task that retrieves all the
-            // ranges in the buffer matched by the query.
-            'outer: for matching_paths_chunk in matching_paths.chunks(64) {
-                let mut chunk_results = Vec::new();
-                for matching_path in matching_paths_chunk {
-                    let query = query.clone();
-                    let buffer = match matching_path {
-                        SearchMatchCandidate::OpenBuffer { buffer, .. } => {
-                            Task::ready(Ok(buffer.clone()))
-                        }
-                        SearchMatchCandidate::Path {
-                            worktree_id, path, ..
-                        } => this.update(&mut cx, |this, cx| {
-                            this.open_buffer((*worktree_id, path.clone()), cx)
-                        })?,
-                    };
-
-                    chunk_results.push(cx.spawn(|cx| async move {
-                        let buffer = buffer.await?;
-                        let snapshot = buffer.read_with(&cx, |buffer, _| buffer.snapshot())?;
-                        let ranges = cx
-                            .background_executor()
-                            .spawn(async move {
-                                query
-                                    .search(&snapshot, None)
-                                    .await
-                                    .iter()
-                                    .map(|range| {
-                                        snapshot.anchor_before(range.start)
-                                            ..snapshot.anchor_after(range.end)
-                                    })
-                                    .collect::<Vec<_>>()
-                            })
-                            .await;
-                        anyhow::Ok((buffer, ranges))
-                    }));
-                }
-
-                let chunk_results = futures::future::join_all(chunk_results).await;
-                for result in chunk_results {
-                    if let Some((buffer, ranges)) = result.log_err() {
-                        range_count += ranges.len();
-                        result_tx
-                            .send(SearchResult::Buffer { buffer, ranges })
-                            .await?;
-                        if range_count > MAX_SEARCH_RESULT_RANGES {
-                            limit_reached = true;
-                            break 'outer;
-                        }
-                    }
-                }
-            }
-
-            if limit_reached {
-                result_tx.send(SearchResult::LimitReached).await?;
-            }
-
-            anyhow::Ok(())
-        })
-        .detach();
-
-        result_rx
-    }
-
-    /// Pick paths that might potentially contain a match of a given search query.
-    #[allow(clippy::too_many_arguments)]
-    async fn background_search(
-        unnamed_buffers: Vec<Model<Buffer>>,
-        opened_buffers: HashMap<Arc<Path>, (Model<Buffer>, BufferSnapshot)>,
-        executor: BackgroundExecutor,
-        fs: Arc<dyn Fs>,
-        workers: usize,
-        query: SearchQuery,
-        include_root: bool,
-        path_count: usize,
-        snapshots: Vec<(Snapshot, WorktreeSettings)>,
-        matching_paths_tx: Sender<SearchMatchCandidate>,
-    ) {
-        let fs = &fs;
-        let query = &query;
-        let matching_paths_tx = &matching_paths_tx;
-        let snapshots = &snapshots;
-        for buffer in unnamed_buffers {
-            matching_paths_tx
-                .send(SearchMatchCandidate::OpenBuffer {
-                    buffer: buffer.clone(),
-                    path: None,
-                })
-                .await
-                .log_err();
-        }
-        for (path, (buffer, _)) in opened_buffers.iter() {
-            matching_paths_tx
-                .send(SearchMatchCandidate::OpenBuffer {
-                    buffer: buffer.clone(),
-                    path: Some(path.clone()),
-                })
-                .await
-                .log_err();
-        }
-
-        let paths_per_worker = (path_count + workers - 1) / workers;
-
-        executor
-            .scoped(|scope| {
-                let max_concurrent_workers = Arc::new(Semaphore::new(workers));
-
-                for worker_ix in 0..workers {
-                    let worker_start_ix = worker_ix * paths_per_worker;
-                    let worker_end_ix = worker_start_ix + paths_per_worker;
-                    let opened_buffers = opened_buffers.clone();
-                    let limiter = Arc::clone(&max_concurrent_workers);
-                    scope.spawn({
-                        async move {
-                            let _guard = limiter.acquire().await;
-                            search_snapshots(
-                                snapshots,
-                                worker_start_ix,
-                                worker_end_ix,
-                                query,
-                                matching_paths_tx,
-                                &opened_buffers,
-                                include_root,
-                                fs,
-                            )
-                            .await;
-                        }
-                    });
-                }
-
-                if query.include_ignored() {
-                    for (snapshot, settings) in snapshots {
-                        for ignored_entry in snapshot.entries(true, 0).filter(|e| e.is_ignored) {
-                            let limiter = Arc::clone(&max_concurrent_workers);
-                            scope.spawn(async move {
-                                let _guard = limiter.acquire().await;
-                                search_ignored_entry(
-                                    snapshot,
-                                    settings,
-                                    ignored_entry,
-                                    fs,
-                                    query,
-                                    matching_paths_tx,
-                                )
-                                .await;
-                            });
-                        }
-                    }
-                }
-            })
-            .await;
-    }
-
-    pub fn request_lsp<R: LspCommand>(
-        &self,
-        buffer_handle: Model<Buffer>,
-        server: LanguageServerToQuery,
-        request: R,
-        cx: &mut ModelContext<Self>,
-    ) -> Task<Result<R::Response>>
-    where
-        <R::LspRequest as lsp::request::Request>::Result: Send,
-        <R::LspRequest as lsp::request::Request>::Params: Send,
-    {
-        let buffer = buffer_handle.read(cx);
-        if self.is_local() {
-            let language_server = match server {
-                LanguageServerToQuery::Primary => {
-                    match self.primary_language_server_for_buffer(buffer, cx) {
-                        Some((_, server)) => Some(Arc::clone(server)),
-                        None => return Task::ready(Ok(Default::default())),
-                    }
-                }
-                LanguageServerToQuery::Other(id) => self
-                    .language_server_for_buffer(buffer, id, cx)
-                    .map(|(_, server)| Arc::clone(server)),
-            };
-            let file = File::from_dyn(buffer.file()).and_then(File::as_local);
-            if let (Some(file), Some(language_server)) = (file, language_server) {
-                let lsp_params = request.to_lsp(&file.abs_path(cx), buffer, &language_server, cx);
-                let status = request.status();
-                return cx.spawn(move |this, cx| async move {
-                    if !request.check_capabilities(language_server.adapter_server_capabilities()) {
-                        return Ok(Default::default());
-                    }
-
-                    let lsp_request = language_server.request::<R::LspRequest>(lsp_params);
-
-                    let id = lsp_request.id();
-                    let _cleanup = if status.is_some() {
-                        cx.update(|cx| {
-                            this.update(cx, |this, cx| {
-                                this.on_lsp_work_start(
-                                    language_server.server_id(),
-                                    id.to_string(),
-                                    LanguageServerProgress {
-                                        is_disk_based_diagnostics_progress: false,
-                                        is_cancellable: false,
-                                        title: None,
-                                        message: status.clone(),
-                                        percentage: None,
-                                        last_update_at: cx.background_executor().now(),
-                                    },
-                                    cx,
-                                );
-                            })
-                        })
-                        .log_err();
-
-                        Some(defer(|| {
-                            cx.update(|cx| {
-                                this.update(cx, |this, cx| {
-                                    this.on_lsp_work_end(
-                                        language_server.server_id(),
-                                        id.to_string(),
-                                        cx,
-                                    );
-                                })
-                            })
-                            .log_err();
-                        }))
-                    } else {
-                        None
-                    };
-
-                    let result = lsp_request.await;
-
-                    let response = result.map_err(|err| {
-                        log::warn!(
-                            "Generic lsp request to {} failed: {}",
-                            language_server.name(),
-                            err
-                        );
-                        err
-                    })?;
-
-                    request
-                        .response_from_lsp(
-                            response,
-                            this.upgrade().ok_or_else(|| anyhow!("no app context"))?,
-                            buffer_handle,
-                            language_server.server_id(),
-                            cx.clone(),
-                        )
-                        .await
-                });
-            }
-        } else if let Some(project_id) = self.remote_id() {
-            return self.send_lsp_proto_request(buffer_handle, project_id, request, cx);
-        }
-
-        Task::ready(Ok(Default::default()))
-    }
-
-    fn request_multiple_lsp_locally<P, R>(
-        &self,
-        buffer: &Model<Buffer>,
-        position: Option<P>,
-        request: R,
-        cx: &mut ModelContext<'_, Self>,
-    ) -> Task<Vec<R::Response>>
-    where
-        P: ToOffset,
-        R: LspCommand + Clone,
-        <R::LspRequest as lsp::request::Request>::Result: Send,
-        <R::LspRequest as lsp::request::Request>::Params: Send,
-    {
-        if !self.is_local() {
-            debug_panic!("Should not request multiple lsp commands in non-local project");
-            return Task::ready(Vec::new());
-        }
-        let snapshot = buffer.read(cx).snapshot();
-        let scope = position.and_then(|position| snapshot.language_scope_at(position));
-        let mut response_results = self
-            .language_servers_for_buffer(buffer.read(cx), cx)
-            .filter(|(adapter, _)| {
-                scope
-                    .as_ref()
-                    .map(|scope| scope.language_allowed(&adapter.name))
-                    .unwrap_or(true)
-            })
-            .map(|(_, server)| server.server_id())
-            .map(|server_id| {
-                self.request_lsp(
-                    buffer.clone(),
-                    LanguageServerToQuery::Other(server_id),
-                    request.clone(),
-                    cx,
-                )
-            })
-            .collect::<FuturesUnordered<_>>();
-
-        return cx.spawn(|_, _| async move {
-            let mut responses = Vec::with_capacity(response_results.len());
-            while let Some(response_result) = response_results.next().await {
-                if let Some(response) = response_result.log_err() {
-                    responses.push(response);
-                }
-            }
-            responses
-        });
-    }
-
-    fn send_lsp_proto_request<R: LspCommand>(
-        &self,
-        buffer: Model<Buffer>,
-        project_id: u64,
-        request: R,
-        cx: &mut ModelContext<'_, Project>,
-    ) -> Task<anyhow::Result<<R as LspCommand>::Response>> {
-        let rpc = self.client.clone();
-        let message = request.to_proto(project_id, buffer.read(cx));
-        cx.spawn(move |this, mut cx| async move {
-            // Ensure the project is still alive by the time the task
-            // is scheduled.
-            this.upgrade().context("project dropped")?;
-            let response = rpc.request(message).await?;
-            let this = this.upgrade().context("project dropped")?;
-            if this.update(&mut cx, |this, _| this.is_disconnected())? {
-                Err(anyhow!("disconnected before completing request"))
-            } else {
-                request
-                    .response_from_proto(response, this, buffer, cx)
-                    .await
-            }
-        })
-    }
-
-    /// Move a worktree to a new position in the worktree order.
-    ///
-    /// The worktree will moved to the opposite side of the destination worktree.
-    ///
-    /// # Example
-    ///
-    /// Given the worktree order `[11, 22, 33]` and a call to move worktree `22` to `33`,
-    /// worktree_order will be updated to produce the indexes `[11, 33, 22]`.
-    ///
-    /// Given the worktree order `[11, 22, 33]` and a call to move worktree `22` to `11`,
-    /// worktree_order will be updated to produce the indexes `[22, 11, 33]`.
-    ///
-    /// # Errors
-    ///
-    /// An error will be returned if the worktree or destination worktree are not found.
-    pub fn move_worktree(
-        &mut self,
-        source: WorktreeId,
-        destination: WorktreeId,
-        cx: &mut ModelContext<'_, Self>,
-    ) -> Result<()> {
-        self.worktree_store.update(cx, |worktree_store, cx| {
-            worktree_store.move_worktree(source, destination, cx)
-        })
-    }
-
-    pub fn find_or_create_worktree(
-        &mut self,
-        abs_path: impl AsRef<Path>,
-        visible: bool,
-        cx: &mut ModelContext<Self>,
-    ) -> Task<Result<(Model<Worktree>, PathBuf)>> {
-        let abs_path = abs_path.as_ref();
-        if let Some((tree, relative_path)) = self.find_worktree(abs_path, cx) {
-            Task::ready(Ok((tree, relative_path)))
-        } else {
-            let worktree = self.create_worktree(abs_path, visible, cx);
-            cx.background_executor()
-                .spawn(async move { Ok((worktree.await?, PathBuf::new())) })
-        }
-    }
-
-    pub fn find_worktree(
-        &self,
-        abs_path: &Path,
-        cx: &AppContext,
-    ) -> Option<(Model<Worktree>, PathBuf)> {
-        self.worktree_store.read_with(cx, |worktree_store, cx| {
-            for tree in worktree_store.worktrees() {
-                if let Some(relative_path) = tree
-                    .read(cx)
-                    .as_local()
-                    .and_then(|t| abs_path.strip_prefix(t.abs_path()).ok())
-                {
-                    return Some((tree.clone(), relative_path.into()));
-                }
-            }
-            None
-        })
-    }
-
-    pub fn is_shared(&self) -> bool {
-        match &self.client_state {
-            ProjectClientState::Shared { .. } => true,
-            ProjectClientState::Local => false,
-            ProjectClientState::Remote { in_room, .. } => *in_room,
-        }
-    }
-
-    pub fn list_directory(
-        &self,
-        query: String,
-        cx: &mut ModelContext<Self>,
-    ) -> Task<Result<Vec<PathBuf>>> {
-        if self.is_local() {
-            DirectoryLister::Local(self.fs.clone()).list_directory(query, cx)
-        } else if let Some(dev_server) = self.dev_server_project_id().and_then(|id| {
-            dev_server_projects::Store::global(cx)
-                .read(cx)
-                .dev_server_for_project(id)
-        }) {
-            let request = proto::ListRemoteDirectory {
-                dev_server_id: dev_server.id.0,
-                path: query,
-            };
-            let response = self.client.request(request);
-            cx.background_executor().spawn(async move {
-                let response = response.await?;
-                Ok(response.entries.into_iter().map(PathBuf::from).collect())
-            })
-        } else {
-            Task::ready(Err(anyhow!("cannot list directory in remote project")))
-        }
-    }
-
-    fn create_worktree(
-        &mut self,
-        abs_path: impl AsRef<Path>,
-        visible: bool,
-        cx: &mut ModelContext<Self>,
-    ) -> Task<Result<Model<Worktree>>> {
-        let path: Arc<Path> = abs_path.as_ref().into();
-        if !self.loading_worktrees.contains_key(&path) {
-            let task = if self.ssh_session.is_some() {
-                self.create_ssh_worktree(abs_path, visible, cx)
-            } else if self.is_local() {
-                self.create_local_worktree(abs_path, visible, cx)
-            } else if self.dev_server_project_id.is_some() {
-                self.create_dev_server_worktree(abs_path, cx)
-            } else {
-                return Task::ready(Err(anyhow!("not a local project")));
-            };
-            self.loading_worktrees.insert(path.clone(), task.shared());
-        }
-        let task = self.loading_worktrees.get(&path).unwrap().clone();
-        cx.background_executor().spawn(async move {
-            let result = match task.await {
-                Ok(worktree) => Ok(worktree),
-                Err(err) => Err(anyhow!("{}", err)),
-            };
-            result
-        })
-    }
-
-    fn create_ssh_worktree(
-        &mut self,
-        abs_path: impl AsRef<Path>,
-        visible: bool,
-        cx: &mut ModelContext<Self>,
-    ) -> Task<Result<Model<Worktree>, Arc<anyhow::Error>>> {
-        let ssh = self.ssh_session.clone().unwrap();
-        let abs_path = abs_path.as_ref();
-        let root_name = abs_path.file_name().unwrap().to_string_lossy().to_string();
-        let path = abs_path.to_string_lossy().to_string();
-        cx.spawn(|this, mut cx| async move {
-            let response = ssh.request(AddWorktree { path: path.clone() }).await?;
-            let worktree = cx.update(|cx| {
-                Worktree::remote(
-                    0,
-                    0,
-                    proto::WorktreeMetadata {
-                        id: response.worktree_id,
-                        root_name,
-                        visible,
-                        abs_path: path,
-                    },
-                    ssh.clone().into(),
-                    cx,
-                )
-            })?;
-
-            this.update(&mut cx, |this, cx| this.add_worktree(&worktree, cx))?;
-
-            Ok(worktree)
-        })
-    }
-
-    fn create_local_worktree(
-        &mut self,
-        abs_path: impl AsRef<Path>,
-        visible: bool,
-        cx: &mut ModelContext<Self>,
-    ) -> Task<Result<Model<Worktree>, Arc<anyhow::Error>>> {
-        let fs = self.fs.clone();
-        let next_entry_id = self.next_entry_id.clone();
-        let path: Arc<Path> = abs_path.as_ref().into();
-
-        cx.spawn(move |project, mut cx| async move {
-            let worktree = Worktree::local(path.clone(), visible, fs, next_entry_id, &mut cx).await;
-
-            project.update(&mut cx, |project, _| {
-                project.loading_worktrees.remove(&path);
-            })?;
-
-            let worktree = worktree?;
-            project.update(&mut cx, |project, cx| project.add_worktree(&worktree, cx))?;
-
-            if visible {
-                cx.update(|cx| {
-                    cx.add_recent_document(&path);
-                })
-                .log_err();
-            }
-
-            Ok(worktree)
-        })
-    }
-
-    fn create_dev_server_worktree(
-        &mut self,
-        abs_path: impl AsRef<Path>,
-        cx: &mut ModelContext<Self>,
-    ) -> Task<Result<Model<Worktree>, Arc<anyhow::Error>>> {
-        let client = self.client.clone();
-        let path: Arc<Path> = abs_path.as_ref().into();
-        let mut paths: Vec<String> = self
-            .visible_worktrees(cx)
-            .map(|worktree| worktree.read(cx).abs_path().to_string_lossy().to_string())
-            .collect();
-        paths.push(path.to_string_lossy().to_string());
-        let request = client.request(proto::UpdateDevServerProject {
-            dev_server_project_id: self.dev_server_project_id.unwrap().0,
-            paths,
-        });
-
-        let abs_path = abs_path.as_ref().to_path_buf();
-        cx.spawn(move |project, mut cx| async move {
-            let (tx, rx) = futures::channel::oneshot::channel();
-            let tx = RefCell::new(Some(tx));
-            let Some(project) = project.upgrade() else {
-                return Err(anyhow!("project dropped"))?;
-            };
-            let observer = cx.update(|cx| {
-                cx.observe(&project, move |project, cx| {
-                    let abs_path = abs_path.clone();
-                    project.update(cx, |project, cx| {
-                        if let Some((worktree, _)) = project.find_worktree(&abs_path, cx) {
-                            if let Some(tx) = tx.borrow_mut().take() {
-                                tx.send(worktree).ok();
-                            }
-                        }
-                    })
-                })
-            })?;
-
-            request.await?;
-            let worktree = rx.await.map_err(|e| anyhow!(e))?;
-            drop(observer);
-            project.update(&mut cx, |project, _| {
-                project.loading_worktrees.remove(&path);
-            })?;
-            Ok(worktree)
-        })
-    }
-
-    pub fn remove_worktree(&mut self, id_to_remove: WorktreeId, cx: &mut ModelContext<Self>) {
-        if let Some(dev_server_project_id) = self.dev_server_project_id {
-            let paths: Vec<String> = self
-                .visible_worktrees(cx)
-                .filter_map(|worktree| {
-                    if worktree.read(cx).id() == id_to_remove {
-                        None
-                    } else {
-                        Some(worktree.read(cx).abs_path().to_string_lossy().to_string())
-                    }
-                })
-                .collect();
-            if paths.len() > 0 {
-                let request = self.client.request(proto::UpdateDevServerProject {
-                    dev_server_project_id: dev_server_project_id.0,
-                    paths,
-                });
-                cx.background_executor()
-                    .spawn(request)
-                    .detach_and_log_err(cx);
-            }
-            return;
-        }
-        self.diagnostics.remove(&id_to_remove);
-        self.diagnostic_summaries.remove(&id_to_remove);
-        self.cached_shell_environments.remove(&id_to_remove);
-
-        let mut servers_to_remove = HashMap::default();
-        let mut servers_to_preserve = HashSet::default();
-        for ((worktree_id, server_name), &server_id) in &self.language_server_ids {
-            if worktree_id == &id_to_remove {
-                servers_to_remove.insert(server_id, server_name.clone());
-            } else {
-                servers_to_preserve.insert(server_id);
-            }
-        }
-        servers_to_remove.retain(|server_id, _| !servers_to_preserve.contains(server_id));
-        for (server_id_to_remove, server_name) in servers_to_remove {
-            self.language_server_ids
-                .remove(&(id_to_remove, server_name));
-            self.language_server_statuses.remove(&server_id_to_remove);
-            self.language_server_watched_paths
-                .remove(&server_id_to_remove);
-            self.last_workspace_edits_by_language_server
-                .remove(&server_id_to_remove);
-            self.language_servers.remove(&server_id_to_remove);
-            cx.emit(Event::LanguageServerRemoved(server_id_to_remove));
-        }
-
-        let mut prettier_instances_to_clean = FuturesUnordered::new();
-        if let Some(prettier_paths) = self.prettiers_per_worktree.remove(&id_to_remove) {
-            for path in prettier_paths.iter().flatten() {
-                if let Some(prettier_instance) = self.prettier_instances.remove(path) {
-                    prettier_instances_to_clean.push(async move {
-                        prettier_instance
-                            .server()
-                            .await
-                            .map(|server| server.server_id())
-                    });
-                }
-            }
-        }
-        cx.spawn(|project, mut cx| async move {
-            while let Some(prettier_server_id) = prettier_instances_to_clean.next().await {
-                if let Some(prettier_server_id) = prettier_server_id {
-                    project
-                        .update(&mut cx, |project, cx| {
-                            project
-                                .supplementary_language_servers
-                                .remove(&prettier_server_id);
-                            cx.emit(Event::LanguageServerRemoved(prettier_server_id));
-                        })
-                        .ok();
-                }
-            }
-        })
-        .detach();
-
-        self.task_inventory().update(cx, |inventory, _| {
-            inventory.remove_worktree_sources(id_to_remove);
-        });
-
-        self.worktree_store.update(cx, |worktree_store, cx| {
-            worktree_store.remove_worktree(id_to_remove, cx);
-        });
-
-        self.metadata_changed(cx);
-    }
-
-    fn add_worktree(&mut self, worktree: &Model<Worktree>, cx: &mut ModelContext<Self>) {
-        cx.observe(worktree, |_, _, cx| cx.notify()).detach();
-        cx.subscribe(worktree, |this, worktree, event, cx| {
-            let is_local = worktree.read(cx).is_local();
-            match event {
-                worktree::Event::UpdatedEntries(changes) => {
-                    if is_local {
-                        this.update_local_worktree_language_servers(&worktree, changes, cx);
-                        this.update_local_worktree_settings(&worktree, changes, cx);
-                        this.update_prettier_settings(&worktree, changes, cx);
-                    }
-
-                    cx.emit(Event::WorktreeUpdatedEntries(
-                        worktree.read(cx).id(),
-                        changes.clone(),
-                    ));
-
-                    let worktree_id = worktree.update(cx, |worktree, _| worktree.id());
-                    this.client()
-                        .telemetry()
-                        .report_discovered_project_events(worktree_id, changes);
-                }
-                worktree::Event::UpdatedGitRepositories(_) => {
-                    cx.emit(Event::WorktreeUpdatedGitRepositories);
-                }
-                worktree::Event::DeletedEntry(id) => cx.emit(Event::DeletedEntry(*id)),
-            }
-        })
-        .detach();
-
-        self.worktree_store.update(cx, |worktree_store, cx| {
-            worktree_store.add(worktree, cx);
-        });
-        self.metadata_changed(cx);
-    }
-
-    fn update_local_worktree_language_servers(
-        &mut self,
-        worktree_handle: &Model<Worktree>,
-        changes: &[(Arc<Path>, ProjectEntryId, PathChange)],
-        cx: &mut ModelContext<Self>,
-    ) {
-        if changes.is_empty() {
-            return;
-        }
-
-        let worktree_id = worktree_handle.read(cx).id();
-        let mut language_server_ids = self
-            .language_server_ids
-            .iter()
-            .filter_map(|((server_worktree_id, _), server_id)| {
-                (*server_worktree_id == worktree_id).then_some(*server_id)
-            })
-            .collect::<Vec<_>>();
-        language_server_ids.sort();
-        language_server_ids.dedup();
-
-        let abs_path = worktree_handle.read(cx).abs_path();
-        for server_id in &language_server_ids {
-            if let Some(LanguageServerState::Running { server, .. }) =
-                self.language_servers.get(server_id)
-            {
-                if let Some(watched_paths) = self
-                    .language_server_watched_paths
-                    .get(&server_id)
-                    .and_then(|paths| paths.get(&worktree_id))
-                {
-                    let params = lsp::DidChangeWatchedFilesParams {
-                        changes: changes
-                            .iter()
-                            .filter_map(|(path, _, change)| {
-                                if !watched_paths.is_match(&path) {
-                                    return None;
-                                }
-                                let typ = match change {
-                                    PathChange::Loaded => return None,
-                                    PathChange::Added => lsp::FileChangeType::CREATED,
-                                    PathChange::Removed => lsp::FileChangeType::DELETED,
-                                    PathChange::Updated => lsp::FileChangeType::CHANGED,
-                                    PathChange::AddedOrUpdated => lsp::FileChangeType::CHANGED,
-                                };
-                                Some(lsp::FileEvent {
-                                    uri: lsp::Url::from_file_path(abs_path.join(path)).unwrap(),
-                                    typ,
-                                })
-                            })
-                            .collect(),
-                    };
-                    if !params.changes.is_empty() {
-                        server
-                            .notify::<lsp::notification::DidChangeWatchedFiles>(params)
-                            .log_err();
-                    }
-                }
-            }
-        }
-    }
-
-    fn update_local_worktree_settings(
-        &mut self,
-        worktree: &Model<Worktree>,
-        changes: &UpdatedEntriesSet,
-        cx: &mut ModelContext<Self>,
-    ) {
-        if worktree.read(cx).is_remote() {
-            return;
-        }
-        let project_id = self.remote_id();
-        let worktree_id = worktree.entity_id();
-        let remote_worktree_id = worktree.read(cx).id();
-
-        let mut settings_contents = Vec::new();
-        for (path, _, change) in changes.iter() {
-            let removed = change == &PathChange::Removed;
-            let abs_path = match worktree.read(cx).absolutize(path) {
-                Ok(abs_path) => abs_path,
-                Err(e) => {
-                    log::warn!("Cannot absolutize {path:?} received as {change:?} FS change: {e}");
-                    continue;
-                }
-            };
-
-            if path.ends_with(local_settings_file_relative_path()) {
-                let settings_dir = Arc::from(
-                    path.ancestors()
-                        .nth(local_settings_file_relative_path().components().count())
-                        .unwrap(),
-                );
-                let fs = self.fs.clone();
-                settings_contents.push(async move {
-                    (
-                        settings_dir,
-                        if removed {
-                            None
-                        } else {
-                            Some(async move { fs.load(&abs_path).await }.await)
-                        },
-                    )
-                });
-            } else if path.ends_with(local_tasks_file_relative_path()) {
-                self.task_inventory().update(cx, |task_inventory, cx| {
-                    if removed {
-                        task_inventory.remove_local_static_source(&abs_path);
-                    } else {
-                        let fs = self.fs.clone();
-                        let task_abs_path = abs_path.clone();
-                        let tasks_file_rx =
-                            watch_config_file(&cx.background_executor(), fs, task_abs_path);
-                        task_inventory.add_source(
-                            TaskSourceKind::Worktree {
-                                id: remote_worktree_id,
-                                abs_path,
-                                id_base: "local_tasks_for_worktree".into(),
-                            },
-                            |tx, cx| StaticSource::new(TrackedFile::new(tasks_file_rx, tx, cx)),
-                            cx,
-                        );
-                    }
-                })
-            } else if path.ends_with(local_vscode_tasks_file_relative_path()) {
-                self.task_inventory().update(cx, |task_inventory, cx| {
-                    if removed {
-                        task_inventory.remove_local_static_source(&abs_path);
-                    } else {
-                        let fs = self.fs.clone();
-                        let task_abs_path = abs_path.clone();
-                        let tasks_file_rx =
-                            watch_config_file(&cx.background_executor(), fs, task_abs_path);
-                        task_inventory.add_source(
-                            TaskSourceKind::Worktree {
-                                id: remote_worktree_id,
-                                abs_path,
-                                id_base: "local_vscode_tasks_for_worktree".into(),
-                            },
-                            |tx, cx| {
-                                StaticSource::new(TrackedFile::new_convertible::<
-                                    task::VsCodeTaskFile,
-                                >(
-                                    tasks_file_rx, tx, cx
-                                ))
-                            },
-                            cx,
-                        );
-                    }
-                })
-            }
-        }
-
-        if settings_contents.is_empty() {
-            return;
-        }
-
-        let client = self.client.clone();
-        cx.spawn(move |_, cx| async move {
-            let settings_contents: Vec<(Arc<Path>, _)> =
-                futures::future::join_all(settings_contents).await;
-            cx.update(|cx| {
-                cx.update_global::<SettingsStore, _>(|store, cx| {
-                    for (directory, file_content) in settings_contents {
-                        let file_content = file_content.and_then(|content| content.log_err());
-                        store
-                            .set_local_settings(
-                                worktree_id.as_u64() as usize,
-                                directory.clone(),
-                                file_content.as_deref(),
-                                cx,
-                            )
-                            .log_err();
-                        if let Some(remote_id) = project_id {
-                            client
-                                .send(proto::UpdateWorktreeSettings {
-                                    project_id: remote_id,
-                                    worktree_id: remote_worktree_id.to_proto(),
-                                    path: directory.to_string_lossy().into_owned(),
-                                    content: file_content,
-                                })
-                                .log_err();
-                        }
-                    }
-                });
-            })
-            .ok();
-        })
-        .detach();
-    }
-
-    pub fn set_active_path(&mut self, entry: Option<ProjectPath>, cx: &mut ModelContext<Self>) {
-        let new_active_entry = entry.and_then(|project_path| {
-            let worktree = self.worktree_for_id(project_path.worktree_id, cx)?;
-            let entry = worktree.read(cx).entry_for_path(project_path.path)?;
-            Some(entry.id)
-        });
-        if new_active_entry != self.active_entry {
-            self.active_entry = new_active_entry;
-            cx.emit(Event::ActiveEntryChanged(new_active_entry));
-        }
-    }
-
-    pub fn language_servers_running_disk_based_diagnostics(
-        &self,
-    ) -> impl Iterator<Item = LanguageServerId> + '_ {
-        self.language_server_statuses
-            .iter()
-            .filter_map(|(id, status)| {
-                if status.has_pending_diagnostic_updates {
-                    Some(*id)
-                } else {
-                    None
-                }
-            })
-    }
-
-    pub fn diagnostic_summary(&self, include_ignored: bool, cx: &AppContext) -> DiagnosticSummary {
-        let mut summary = DiagnosticSummary::default();
-        for (_, _, path_summary) in self.diagnostic_summaries(include_ignored, cx) {
-            summary.error_count += path_summary.error_count;
-            summary.warning_count += path_summary.warning_count;
-        }
-        summary
-    }
-
-    pub fn diagnostic_summaries<'a>(
-        &'a self,
-        include_ignored: bool,
-        cx: &'a AppContext,
-    ) -> impl Iterator<Item = (ProjectPath, LanguageServerId, DiagnosticSummary)> + 'a {
-        self.visible_worktrees(cx)
-            .filter_map(|worktree| {
-                let worktree = worktree.read(cx);
-                Some((worktree, self.diagnostic_summaries.get(&worktree.id())?))
-            })
-            .flat_map(move |(worktree, summaries)| {
-                let worktree_id = worktree.id();
-                summaries
-                    .iter()
-                    .filter(move |(path, _)| {
-                        include_ignored
-                            || worktree
-                                .entry_for_path(path.as_ref())
-                                .map_or(false, |entry| !entry.is_ignored)
-                    })
-                    .flat_map(move |(path, summaries)| {
-                        summaries.iter().map(move |(server_id, summary)| {
-                            (
-                                ProjectPath {
-                                    worktree_id,
-                                    path: path.clone(),
-                                },
-                                *server_id,
-                                *summary,
-                            )
-                        })
-                    })
-            })
-    }
-
-    pub fn disk_based_diagnostics_started(
-        &mut self,
-        language_server_id: LanguageServerId,
-        cx: &mut ModelContext<Self>,
-    ) {
-        if let Some(language_server_status) =
-            self.language_server_statuses.get_mut(&language_server_id)
-        {
-            language_server_status.has_pending_diagnostic_updates = true;
-        }
-
-        cx.emit(Event::DiskBasedDiagnosticsStarted { language_server_id });
-        if self.is_local() {
-            self.enqueue_buffer_ordered_message(BufferOrderedMessage::LanguageServerUpdate {
-                language_server_id,
-                message: proto::update_language_server::Variant::DiskBasedDiagnosticsUpdating(
-                    Default::default(),
-                ),
-            })
-            .ok();
-        }
-    }
-
-    pub fn disk_based_diagnostics_finished(
-        &mut self,
-        language_server_id: LanguageServerId,
-        cx: &mut ModelContext<Self>,
-    ) {
-        if let Some(language_server_status) =
-            self.language_server_statuses.get_mut(&language_server_id)
-        {
-            language_server_status.has_pending_diagnostic_updates = false;
-        }
-
-        cx.emit(Event::DiskBasedDiagnosticsFinished { language_server_id });
-
-        if self.is_local() {
-            self.enqueue_buffer_ordered_message(BufferOrderedMessage::LanguageServerUpdate {
-                language_server_id,
-                message: proto::update_language_server::Variant::DiskBasedDiagnosticsUpdated(
-                    Default::default(),
-                ),
-            })
-            .ok();
-        }
-    }
-
-    pub fn active_entry(&self) -> Option<ProjectEntryId> {
-        self.active_entry
-    }
-
-    pub fn entry_for_path(&self, path: &ProjectPath, cx: &AppContext) -> Option<Entry> {
-        self.worktree_for_id(path.worktree_id, cx)?
-            .read(cx)
-            .entry_for_path(&path.path)
-            .cloned()
-    }
-
-    pub fn path_for_entry(&self, entry_id: ProjectEntryId, cx: &AppContext) -> Option<ProjectPath> {
-        let worktree = self.worktree_for_entry(entry_id, cx)?;
-        let worktree = worktree.read(cx);
-        let worktree_id = worktree.id();
-        let path = worktree.entry_for_id(entry_id)?.path.clone();
-        Some(ProjectPath { worktree_id, path })
-    }
-
-    pub fn absolute_path(&self, project_path: &ProjectPath, cx: &AppContext) -> Option<PathBuf> {
-        let workspace_root = self
-            .worktree_for_id(project_path.worktree_id, cx)?
-            .read(cx)
-            .abs_path();
-        let project_path = project_path.path.as_ref();
-
-        Some(if project_path == Path::new("") {
-            workspace_root.to_path_buf()
-        } else {
-            workspace_root.join(project_path)
-        })
-    }
-
-    /// Attempts to find a `ProjectPath` corresponding to the given full path.
-    ///
-    /// This method iterates through all worktrees in the project, trying to match
-    /// the given full path against each worktree's root name. If a match is found,
-    /// it returns a `ProjectPath` containing the worktree ID and the relative path
-    /// within that worktree.
-    ///
-    /// # Arguments
-    ///
-    /// * `full_path` - A reference to a `Path` representing the full path to resolve.
-    /// * `cx` - A reference to the `AppContext`.
-    ///
-    /// # Returns
-    ///
-    /// Returns `Some(ProjectPath)` if a matching worktree is found, otherwise `None`.
-    pub fn project_path_for_full_path(
-        &self,
-        full_path: &Path,
-        cx: &AppContext,
-    ) -> Option<ProjectPath> {
-        self.worktree_store.read_with(cx, |worktree_store, cx| {
-            worktree_store.worktrees().find_map(|worktree| {
-                let worktree_root_name = worktree.read(cx).root_name();
-                let relative_path = full_path.strip_prefix(worktree_root_name).ok()?;
-                Some(ProjectPath {
-                    worktree_id: worktree.read(cx).id(),
-                    path: relative_path.into(),
-                })
-            })
-        })
-    }
-
-    pub fn get_workspace_root(
-        &self,
-        project_path: &ProjectPath,
-        cx: &AppContext,
-    ) -> Option<PathBuf> {
-        Some(
-            self.worktree_for_id(project_path.worktree_id, cx)?
-                .read(cx)
-                .abs_path()
-                .to_path_buf(),
-        )
-    }
-
-    pub fn get_repo(
-        &self,
-        project_path: &ProjectPath,
-        cx: &AppContext,
-    ) -> Option<Arc<dyn GitRepository>> {
-        self.worktree_for_id(project_path.worktree_id, cx)?
-            .read(cx)
-            .as_local()?
-            .local_git_repo(&project_path.path)
-    }
-
-    pub fn get_first_worktree_root_repo(&self, cx: &AppContext) -> Option<Arc<dyn GitRepository>> {
-        let worktree = self.visible_worktrees(cx).next()?.read(cx).as_local()?;
-        let root_entry = worktree.root_git_entry()?;
-        worktree.get_local_repo(&root_entry)?.repo().clone().into()
-    }
-
-    pub fn blame_buffer(
-        &self,
-        buffer: &Model<Buffer>,
-        version: Option<clock::Global>,
-        cx: &AppContext,
-    ) -> Task<Result<Blame>> {
-        self.buffer_store.read(cx).blame_buffer(buffer, version, cx)
-    }
-
-    // RPC message handlers
-
-    async fn handle_multi_lsp_query(
-        project: Model<Self>,
-        envelope: TypedEnvelope<proto::MultiLspQuery>,
-        mut cx: AsyncAppContext,
-    ) -> Result<proto::MultiLspQueryResponse> {
-        let sender_id = envelope.original_sender_id()?;
-        let buffer_id = BufferId::new(envelope.payload.buffer_id)?;
-        let version = deserialize_version(&envelope.payload.version);
-        let buffer = project.update(&mut cx, |project, cx| {
-            project.buffer_store.read(cx).get_existing(buffer_id)
-        })??;
-        buffer
-            .update(&mut cx, |buffer, _| {
-                buffer.wait_for_version(version.clone())
-            })?
-            .await?;
-        let buffer_version = buffer.update(&mut cx, |buffer, _| buffer.version())?;
-        match envelope
-            .payload
-            .strategy
-            .context("invalid request without the strategy")?
-        {
-            proto::multi_lsp_query::Strategy::All(_) => {
-                // currently, there's only one multiple language servers query strategy,
-                // so just ensure it's specified correctly
-            }
-        }
-        match envelope.payload.request {
-            Some(proto::multi_lsp_query::Request::GetHover(get_hover)) => {
-                let get_hover =
-                    GetHover::from_proto(get_hover, project.clone(), buffer.clone(), cx.clone())
-                        .await?;
-                let all_hovers = project
-                    .update(&mut cx, |project, cx| {
-                        project.request_multiple_lsp_locally(
-                            &buffer,
-                            Some(get_hover.position),
-                            get_hover,
-                            cx,
-                        )
-                    })?
-                    .await
-                    .into_iter()
-                    .filter_map(|hover| remove_empty_hover_blocks(hover?));
-                project.update(&mut cx, |project, cx| proto::MultiLspQueryResponse {
-                    responses: all_hovers
-                        .map(|hover| proto::LspResponse {
-                            response: Some(proto::lsp_response::Response::GetHoverResponse(
-                                GetHover::response_to_proto(
-                                    Some(hover),
-                                    project,
-                                    sender_id,
-                                    &buffer_version,
-                                    cx,
-                                ),
-                            )),
-                        })
-                        .collect(),
-                })
-            }
-            Some(proto::multi_lsp_query::Request::GetCodeActions(get_code_actions)) => {
-                let get_code_actions = GetCodeActions::from_proto(
-                    get_code_actions,
-                    project.clone(),
-                    buffer.clone(),
-                    cx.clone(),
-                )
-                .await?;
-
-                let all_actions = project
-                    .update(&mut cx, |project, cx| {
-                        project.request_multiple_lsp_locally(
-                            &buffer,
-                            Some(get_code_actions.range.start),
-                            get_code_actions,
-                            cx,
-                        )
-                    })?
-                    .await
-                    .into_iter();
-
-                project.update(&mut cx, |project, cx| proto::MultiLspQueryResponse {
-                    responses: all_actions
-                        .map(|code_actions| proto::LspResponse {
-                            response: Some(proto::lsp_response::Response::GetCodeActionsResponse(
-                                GetCodeActions::response_to_proto(
-                                    code_actions,
-                                    project,
-                                    sender_id,
-                                    &buffer_version,
-                                    cx,
-                                ),
-                            )),
-                        })
-                        .collect(),
-                })
-            }
-            Some(proto::multi_lsp_query::Request::GetSignatureHelp(get_signature_help)) => {
-                let get_signature_help = GetSignatureHelp::from_proto(
-                    get_signature_help,
-                    project.clone(),
-                    buffer.clone(),
-                    cx.clone(),
-                )
-                .await?;
-
-                let all_signatures = project
-                    .update(&mut cx, |project, cx| {
-                        project.request_multiple_lsp_locally(
-                            &buffer,
-                            Some(get_signature_help.position),
-                            get_signature_help,
-                            cx,
-                        )
-                    })?
-                    .await
-                    .into_iter();
-
-                project.update(&mut cx, |project, cx| proto::MultiLspQueryResponse {
-                    responses: all_signatures
-                        .map(|signature_help| proto::LspResponse {
-                            response: Some(
-                                proto::lsp_response::Response::GetSignatureHelpResponse(
-                                    GetSignatureHelp::response_to_proto(
-                                        signature_help,
-                                        project,
-                                        sender_id,
-                                        &buffer_version,
-                                        cx,
-                                    ),
-                                ),
-                            ),
-                        })
-                        .collect(),
-                })
-            }
-            None => anyhow::bail!("empty multi lsp query request"),
-        }
-    }
-
-    async fn handle_unshare_project(
-        this: Model<Self>,
-        _: TypedEnvelope<proto::UnshareProject>,
-        mut cx: AsyncAppContext,
-    ) -> Result<()> {
-        this.update(&mut cx, |this, cx| {
-            if this.is_local() {
-                this.unshare(cx)?;
-            } else {
-                this.disconnected_from_host(cx);
-            }
-            Ok(())
-        })?
-    }
-
-    async fn handle_add_collaborator(
-        this: Model<Self>,
-        mut envelope: TypedEnvelope<proto::AddProjectCollaborator>,
-        mut cx: AsyncAppContext,
-    ) -> Result<()> {
-        let collaborator = envelope
-            .payload
-            .collaborator
-            .take()
-            .ok_or_else(|| anyhow!("empty collaborator"))?;
-
-        let collaborator = Collaborator::from_proto(collaborator)?;
-        this.update(&mut cx, |this, cx| {
-            this.shared_buffers.remove(&collaborator.peer_id);
-            cx.emit(Event::CollaboratorJoined(collaborator.peer_id));
-            this.collaborators
-                .insert(collaborator.peer_id, collaborator);
-            cx.notify();
-        })?;
-
-        Ok(())
-    }
-
-    async fn handle_update_project_collaborator(
-        this: Model<Self>,
-        envelope: TypedEnvelope<proto::UpdateProjectCollaborator>,
-        mut cx: AsyncAppContext,
-    ) -> Result<()> {
-        let old_peer_id = envelope
-            .payload
-            .old_peer_id
-            .ok_or_else(|| anyhow!("missing old peer id"))?;
-        let new_peer_id = envelope
-            .payload
-            .new_peer_id
-            .ok_or_else(|| anyhow!("missing new peer id"))?;
-        this.update(&mut cx, |this, cx| {
-            let collaborator = this
-                .collaborators
-                .remove(&old_peer_id)
-                .ok_or_else(|| anyhow!("received UpdateProjectCollaborator for unknown peer"))?;
-            let is_host = collaborator.replica_id == 0;
-            this.collaborators.insert(new_peer_id, collaborator);
-
-            let buffers = this.shared_buffers.remove(&old_peer_id);
-            log::info!(
-                "peer {} became {}. moving buffers {:?}",
-                old_peer_id,
-                new_peer_id,
-                &buffers
-            );
-            if let Some(buffers) = buffers {
-                this.shared_buffers.insert(new_peer_id, buffers);
-            }
-
-            if is_host {
-                this.buffer_store
-                    .update(cx, |buffer_store, _| buffer_store.discard_incomplete());
-                this.enqueue_buffer_ordered_message(BufferOrderedMessage::Resync)
-                    .unwrap();
-                cx.emit(Event::HostReshared);
-            }
-
-            cx.emit(Event::CollaboratorUpdated {
-                old_peer_id,
-                new_peer_id,
-            });
-            cx.notify();
-            Ok(())
-        })?
-    }
-
-    async fn handle_remove_collaborator(
-        this: Model<Self>,
-        envelope: TypedEnvelope<proto::RemoveProjectCollaborator>,
-        mut cx: AsyncAppContext,
-    ) -> Result<()> {
-        this.update(&mut cx, |this, cx| {
-            let peer_id = envelope
-                .payload
-                .peer_id
-                .ok_or_else(|| anyhow!("invalid peer id"))?;
-            let replica_id = this
-                .collaborators
-                .remove(&peer_id)
-                .ok_or_else(|| anyhow!("unknown peer {:?}", peer_id))?
-                .replica_id;
-            this.buffer_store.update(cx, |buffer_store, cx| {
-                for buffer in buffer_store.buffers() {
-                    buffer.update(cx, |buffer, cx| buffer.remove_peer(replica_id, cx));
-                }
-            });
-            this.shared_buffers.remove(&peer_id);
-
-            cx.emit(Event::CollaboratorLeft(peer_id));
-            cx.notify();
-            Ok(())
-        })?
-    }
-
-    async fn handle_update_project(
-        this: Model<Self>,
-        envelope: TypedEnvelope<proto::UpdateProject>,
-        mut cx: AsyncAppContext,
-    ) -> Result<()> {
-        this.update(&mut cx, |this, cx| {
-            // Don't handle messages that were sent before the response to us joining the project
-            if envelope.message_id > this.join_project_response_message_id {
-                this.set_worktrees_from_proto(envelope.payload.worktrees, cx)?;
-            }
-            Ok(())
-        })?
-    }
-
-    async fn handle_update_worktree(
-        this: Model<Self>,
-        envelope: TypedEnvelope<proto::UpdateWorktree>,
-        mut cx: AsyncAppContext,
-    ) -> Result<()> {
-        this.update(&mut cx, |this, cx| {
-            let worktree_id = WorktreeId::from_proto(envelope.payload.worktree_id);
-            if let Some(worktree) = this.worktree_for_id(worktree_id, cx) {
-                worktree.update(cx, |worktree, _| {
-                    let worktree = worktree.as_remote_mut().unwrap();
-                    worktree.update_from_remote(envelope.payload);
-                });
-            }
-            Ok(())
-        })?
-    }
-
-    async fn handle_update_worktree_settings(
-        this: Model<Self>,
-        envelope: TypedEnvelope<proto::UpdateWorktreeSettings>,
-        mut cx: AsyncAppContext,
-    ) -> Result<()> {
-        this.update(&mut cx, |this, cx| {
-            let worktree_id = WorktreeId::from_proto(envelope.payload.worktree_id);
-            if let Some(worktree) = this.worktree_for_id(worktree_id, cx) {
-                cx.update_global::<SettingsStore, _>(|store, cx| {
-                    store
-                        .set_local_settings(
-                            worktree.entity_id().as_u64() as usize,
-                            PathBuf::from(&envelope.payload.path).into(),
-                            envelope.payload.content.as_deref(),
-                            cx,
-                        )
-                        .log_err();
-                });
-            }
-            Ok(())
-        })?
-    }
-
-    async fn handle_update_diagnostic_summary(
-        this: Model<Self>,
-        envelope: TypedEnvelope<proto::UpdateDiagnosticSummary>,
-        mut cx: AsyncAppContext,
-    ) -> Result<()> {
-        this.update(&mut cx, |this, cx| {
-            let worktree_id = WorktreeId::from_proto(envelope.payload.worktree_id);
-            if let Some(message) = envelope.payload.summary {
-                let project_path = ProjectPath {
-                    worktree_id,
-                    path: Path::new(&message.path).into(),
-                };
-                let path = project_path.path.clone();
-                let server_id = LanguageServerId(message.language_server_id as usize);
-                let summary = DiagnosticSummary {
-                    error_count: message.error_count as usize,
-                    warning_count: message.warning_count as usize,
-                };
-
-                if summary.is_empty() {
-                    if let Some(worktree_summaries) =
-                        this.diagnostic_summaries.get_mut(&worktree_id)
-                    {
-                        if let Some(summaries) = worktree_summaries.get_mut(&path) {
-                            summaries.remove(&server_id);
-                            if summaries.is_empty() {
-                                worktree_summaries.remove(&path);
-                            }
-                        }
-                    }
-                } else {
-                    this.diagnostic_summaries
-                        .entry(worktree_id)
-                        .or_default()
-                        .entry(path)
-                        .or_default()
-                        .insert(server_id, summary);
-                }
-                cx.emit(Event::DiagnosticsUpdated {
-                    language_server_id: LanguageServerId(message.language_server_id as usize),
-                    path: project_path,
-                });
-            }
-            Ok(())
-        })?
-    }
-
-    async fn handle_start_language_server(
-        this: Model<Self>,
-        envelope: TypedEnvelope<proto::StartLanguageServer>,
-        mut cx: AsyncAppContext,
-    ) -> Result<()> {
-        let server = envelope
-            .payload
-            .server
-            .ok_or_else(|| anyhow!("invalid server"))?;
-        this.update(&mut cx, |this, cx| {
-            this.language_server_statuses.insert(
-                LanguageServerId(server.id as usize),
-                LanguageServerStatus {
-                    name: server.name,
-                    pending_work: Default::default(),
-                    has_pending_diagnostic_updates: false,
-                    progress_tokens: Default::default(),
-                },
-            );
-            cx.notify();
-        })?;
-        Ok(())
-=======
     pub fn remove_worktree(&mut self, id_to_remove: WorktreeId, cx: &mut ModelContext<Self>) {
         self.worktree_store.update(cx, |worktree_store, cx| {
             worktree_store.remove_worktree(id_to_remove, cx);
         });
->>>>>>> 282f6241
     }
 
     fn add_worktree(&mut self, worktree: &Model<Worktree>, cx: &mut ModelContext<Self>) {
@@ -6815,31 +3499,6 @@
         this: Model<Self>,
         envelope: TypedEnvelope<proto::UpdateProjectCollaborator>,
         mut cx: AsyncAppContext,
-<<<<<<< HEAD
-    ) -> Result<proto::ResolveCompletionDocumentationResponse> {
-        let lsp_completion: CompletionItem =
-            serde_json::from_slice(&envelope.payload.lsp_completion)?;
-
-        let server_id = LanguageServerId(envelope.payload.language_server_id as usize);
-        let completion = this
-            .read_with(&mut cx, |this, _| {
-                let Some(server) = this.language_server_for_id(server_id) else {
-                    return Err(anyhow!("No language server {server_id}"));
-                };
-
-                Ok(server.request::<lsp::request::ResolveCompletionItem>(lsp_completion.clone()))
-            })??
-            .await?;
-
-        let mut documentation_is_markdown = false;
-        let documentation = match completion.documentation {
-            Some(lsp::Documentation::String(text)) => text,
-
-            Some(lsp::Documentation::MarkupContent(lsp::MarkupContent { kind, value })) => {
-                documentation_is_markdown = kind == lsp::MarkupKind::Markdown;
-                value
-            }
-=======
     ) -> Result<()> {
         let old_peer_id = envelope
             .payload
@@ -6856,7 +3515,6 @@
                 .ok_or_else(|| anyhow!("received UpdateProjectCollaborator for unknown peer"))?;
             let is_host = collaborator.is_host;
             this.collaborators.insert(new_peer_id, collaborator);
->>>>>>> 282f6241
 
             log::info!("peer {} became {}", old_peer_id, new_peer_id,);
             this.buffer_store.update(cx, |buffer_store, _| {
@@ -6871,17 +3529,6 @@
                 cx.emit(Event::HostReshared);
             }
 
-<<<<<<< HEAD
-        Ok(proto::ResolveCompletionDocumentationResponse {
-            documentation,
-            documentation_is_markdown,
-            old_start,
-            old_end,
-            new_text,
-            lsp_completion: serde_json::to_vec(&lsp_completion).unwrap(),
-            server_id: server_id.0 as u64,
-        })
-=======
             cx.emit(Event::CollaboratorUpdated {
                 old_peer_id,
                 new_peer_id,
@@ -6889,7 +3536,6 @@
             cx.notify();
             Ok(())
         })?
->>>>>>> 282f6241
     }
 
     async fn handle_remove_collaborator(
