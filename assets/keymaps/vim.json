[
  {
    "context": "VimControl && !menu",
    "bindings": {
      "i": ["vim::PushOperator", { "Object": { "around": false } }],
      "a": ["vim::PushOperator", { "Object": { "around": true } }],
      ":": "command_palette::Toggle",
      "h": "vim::Left",
      "left": "vim::Left",
      "backspace": "vim::Backspace",
      "j": "vim::Down",
      "down": "vim::Down",
      "ctrl-j": "vim::Down",
      "enter": "vim::NextLineStart",
      "ctrl-m": "vim::NextLineStart",
      "+": "vim::NextLineStart",
      "-": "vim::PreviousLineStart",
      "tab": "vim::Tab",
      "shift-tab": "vim::Tab",
      "k": "vim::Up",
      "up": "vim::Up",
      "l": "vim::Right",
      "right": "vim::Right",
      "space": "vim::Space",
      "$": "vim::EndOfLine",
      "end": "vim::EndOfLine",
      "^": "vim::FirstNonWhitespace",
      "_": "vim::StartOfLineDownward",
      "g _": "vim::EndOfLineDownward",
      "shift-g": "vim::EndOfDocument",
      "{": "vim::StartOfParagraph",
      "}": "vim::EndOfParagraph",
      "|": "vim::GoToColumn",
      // Word motions
      "w": "vim::NextWordStart",
      "e": "vim::NextWordEnd",
      "b": "vim::PreviousWordStart",
      "g e": "vim::PreviousWordEnd",
      // Subword motions
      // "w": "vim::NextSubwordStart",
      // "b": "vim::PreviousSubwordStart",
      // "e": "vim::NextSubwordEnd",
      // "g e": "vim::PreviousSubwordEnd",
      "shift-w": ["vim::NextWordStart", { "ignorePunctuation": true }],
      "shift-e": ["vim::NextWordEnd", { "ignorePunctuation": true }],
      "shift-b": ["vim::PreviousWordStart", { "ignorePunctuation": true }],
      "g shift-e": ["vim::PreviousWordEnd", { "ignorePunctuation": true }],
      "/": "vim::Search",
      "g /": "pane::DeploySearch",
      "?": ["vim::Search", { "backwards": true }],
      "*": "vim::MoveToNext",
      "#": "vim::MoveToPrev",
      "n": "vim::MoveToNextMatch",
      "shift-n": "vim::MoveToPrevMatch",
      "%": "vim::Matching",
      "f": ["vim::PushOperator", { "FindForward": { "before": false } }],
      "t": ["vim::PushOperator", { "FindForward": { "before": true } }],
      "shift-f": ["vim::PushOperator", { "FindBackward": { "after": false } }],
      "shift-t": ["vim::PushOperator", { "FindBackward": { "after": true } }],
      "m": ["vim::PushOperator", "Mark"],
      "'": ["vim::PushOperator", { "Jump": { "line": true } }],
      "`": ["vim::PushOperator", { "Jump": { "line": false } }],
      ";": "vim::RepeatFind",
      ",": "vim::RepeatFindReversed",
      "ctrl-o": "pane::GoBack",
      "ctrl-i": "pane::GoForward",
      "ctrl-]": "editor::GoToDefinition",
      "escape": ["vim::SwitchMode", "Normal"],
      "ctrl-[": ["vim::SwitchMode", "Normal"],
      "v": "vim::ToggleVisual",
      "shift-v": "vim::ToggleVisualLine",
      "ctrl-v": "vim::ToggleVisualBlock",
      "ctrl-q": "vim::ToggleVisualBlock",
      "shift-k": "editor::Hover",
      "shift-r": "vim::ToggleReplace",
      "0": "vim::StartOfLine",
      "home": "vim::StartOfLine",
      "ctrl-f": "vim::PageDown",
      "pagedown": "vim::PageDown",
      "ctrl-b": "vim::PageUp",
      "pageup": "vim::PageUp",
      "ctrl-d": "vim::ScrollDown",
      "ctrl-u": "vim::ScrollUp",
      "ctrl-e": "vim::LineDown",
      "ctrl-y": "vim::LineUp",
      // "g" commands
      "g g": "vim::StartOfDocument",
      "g h": "editor::Hover",
      "g t": "pane::ActivateNextItem",
      "g shift-t": "pane::ActivatePrevItem",
      "g d": "editor::GoToDefinition",
      "g shift-d": "editor::GoToTypeDefinition",
      "g cmd-d": "editor::GoToImplementation",
      "g x": "editor::OpenUrl",
      "g n": "vim::SelectNextMatch",
      "g shift-n": "vim::SelectPreviousMatch",
      "g l": "vim::SelectNext",
      "g shift-l": "vim::SelectPrevious",
      "g >": ["editor::SelectNext", { "replace_newest": true }],
      "g <": ["editor::SelectPrevious", { "replace_newest": true }],
      "g a": "editor::SelectAllMatches",
      "g s": "outline::Toggle",
      "g shift-s": "project_symbols::Toggle",
      "g .": "editor::ToggleCodeActions", // zed specific
      "g shift-a": "editor::FindAllReferences", // zed specific
      "g space": "editor::OpenExcerpts", // zed specific
      "g *": ["vim::MoveToNext", { "partialWord": true }],
      "g #": ["vim::MoveToPrev", { "partialWord": true }],
      "g j": ["vim::Down", { "displayLines": true }],
      "g down": ["vim::Down", { "displayLines": true }],
      "g k": ["vim::Up", { "displayLines": true }],
      "g up": ["vim::Up", { "displayLines": true }],
      "g $": ["vim::EndOfLine", { "displayLines": true }],
      "g end": ["vim::EndOfLine", { "displayLines": true }],
      "g 0": ["vim::StartOfLine", { "displayLines": true }],
      "g home": ["vim::StartOfLine", { "displayLines": true }],
      "g ^": ["vim::FirstNonWhitespace", { "displayLines": true }],
      "g v": "vim::RestoreVisualSelection",
      "g ]": "editor::GoToDiagnostic",
      "g [": "editor::GoToPrevDiagnostic",
      "g i": "vim::InsertAtPrevious",
      "g ,": "vim::ChangeListNewer",
      "g ;": "vim::ChangeListOlder",
      "shift-h": "vim::WindowTop",
      "shift-m": "vim::WindowMiddle",
      "shift-l": "vim::WindowBottom",
      // z commands
      "z t": "editor::ScrollCursorTop",
      "z z": "editor::ScrollCursorCenter",
      "z .": ["workspace::SendKeystrokes", "z z ^"],
      "z b": "editor::ScrollCursorBottom",
      "z c": "editor::Fold",
      "z o": "editor::UnfoldLines",
      "z f": "editor::FoldSelectedRanges",
      "shift-z shift-q": ["pane::CloseActiveItem", { "saveIntent": "skip" }],
      "shift-z shift-z": ["pane::CloseActiveItem", { "saveIntent": "saveAll" }],
      // Count support
      "1": ["vim::Number", 1],
      "2": ["vim::Number", 2],
      "3": ["vim::Number", 3],
      "4": ["vim::Number", 4],
      "5": ["vim::Number", 5],
      "6": ["vim::Number", 6],
      "7": ["vim::Number", 7],
      "8": ["vim::Number", 8],
      "9": ["vim::Number", 9],
      // window related commands (ctrl-w X)
      "ctrl-w": null,
      "ctrl-w left": ["workspace::ActivatePaneInDirection", "Left"],
      "ctrl-w right": ["workspace::ActivatePaneInDirection", "Right"],
      "ctrl-w up": ["workspace::ActivatePaneInDirection", "Up"],
      "ctrl-w down": ["workspace::ActivatePaneInDirection", "Down"],
      "ctrl-w h": ["workspace::ActivatePaneInDirection", "Left"],
      "ctrl-w l": ["workspace::ActivatePaneInDirection", "Right"],
      "ctrl-w k": ["workspace::ActivatePaneInDirection", "Up"],
      "ctrl-w j": ["workspace::ActivatePaneInDirection", "Down"],
      "ctrl-w ctrl-h": ["workspace::ActivatePaneInDirection", "Left"],
      "ctrl-w ctrl-l": ["workspace::ActivatePaneInDirection", "Right"],
      "ctrl-w ctrl-k": ["workspace::ActivatePaneInDirection", "Up"],
      "ctrl-w ctrl-j": ["workspace::ActivatePaneInDirection", "Down"],
      "ctrl-w shift-left": ["workspace::SwapPaneInDirection", "Left"],
      "ctrl-w shift-right": ["workspace::SwapPaneInDirection", "Right"],
      "ctrl-w shift-up": ["workspace::SwapPaneInDirection", "Up"],
      "ctrl-w shift-down": ["workspace::SwapPaneInDirection", "Down"],
      "ctrl-w shift-h": ["workspace::SwapPaneInDirection", "Left"],
      "ctrl-w shift-l": ["workspace::SwapPaneInDirection", "Right"],
      "ctrl-w shift-k": ["workspace::SwapPaneInDirection", "Up"],
      "ctrl-w shift-j": ["workspace::SwapPaneInDirection", "Down"],
      "ctrl-w g t": "pane::ActivateNextItem",
      "ctrl-w ctrl-g t": "pane::ActivateNextItem",
      "ctrl-w g shift-t": "pane::ActivatePrevItem",
      "ctrl-w ctrl-g shift-t": "pane::ActivatePrevItem",
      "ctrl-w w": "workspace::ActivateNextPane",
      "ctrl-w ctrl-w": "workspace::ActivateNextPane",
      "ctrl-w p": "workspace::ActivatePreviousPane",
      "ctrl-w ctrl-p": "workspace::ActivatePreviousPane",
      "ctrl-w shift-w": "workspace::ActivatePreviousPane",
      "ctrl-w ctrl-shift-w": "workspace::ActivatePreviousPane",
      "ctrl-w v": "pane::SplitLeft",
      "ctrl-w ctrl-v": "pane::SplitLeft",
      "ctrl-w s": "pane::SplitUp",
      "ctrl-w shift-s": "pane::SplitUp",
      "ctrl-w ctrl-s": "pane::SplitUp",
      "ctrl-w c": "pane::CloseAllItems",
      "ctrl-w ctrl-c": "pane::CloseAllItems",
      "ctrl-w q": "pane::CloseAllItems",
      "ctrl-w ctrl-q": "pane::CloseAllItems",
      "ctrl-w o": "workspace::CloseInactiveTabsAndPanes",
      "ctrl-w ctrl-o": "workspace::CloseInactiveTabsAndPanes",
      "ctrl-w n": ["workspace::NewFileInDirection", "Up"],
      "ctrl-w ctrl-n": ["workspace::NewFileInDirection", "Up"],
      "ctrl-w d": "editor::GoToDefinitionSplit",
      "ctrl-w g d": "editor::GoToDefinitionSplit",
      "ctrl-w shift-d": "editor::GoToTypeDefinitionSplit",
      "ctrl-w g shift-d": "editor::GoToTypeDefinitionSplit",
      "ctrl-w space": "editor::OpenExcerptsSplit",
      "ctrl-w g space": "editor::OpenExcerptsSplit",
<<<<<<< HEAD
      "-": "pane::RevealInProjectPanel",

      // easy motion
      "g w": ["easy_motion::Word", "both"],
      "g shift-w": ["easy_motion::FullWord", "both"],
      "g r": ["easy_motion::Row", "both"]
=======
      "ctrl-6": "pane::AlternateFile"
>>>>>>> 4ba430b1
    }
  },
  {
    "context": "VimControl && VimCount",
    "bindings": {
      "0": ["vim::Number", 0]
    }
  },
  {
    "context": "vim_mode == normal",
    "bindings": {
      "escape": "editor::Cancel",
      "ctrl-[": "editor::Cancel",
      ".": "vim::Repeat",
      "c": ["vim::PushOperator", "Change"],
      "shift-c": "vim::ChangeToEndOfLine",
      "d": ["vim::PushOperator", "Delete"],
      "shift-d": "vim::DeleteToEndOfLine",
      "shift-j": "vim::JoinLines",
      "y": ["vim::PushOperator", "Yank"],
      "shift-y": "vim::YankToEndOfLine",
      "i": "vim::InsertBefore",
      "shift-i": "vim::InsertFirstNonWhitespace",
      "a": "vim::InsertAfter",
      "shift-a": "vim::InsertEndOfLine",
      "x": "vim::DeleteRight",
      "shift-x": "vim::DeleteLeft",
      "o": "vim::InsertLineBelow",
      "shift-o": "vim::InsertLineAbove",
      "~": "vim::ChangeCase",
      "ctrl-a": "vim::Increment",
      "ctrl-x": "vim::Decrement",
      "p": "vim::Paste",
      "shift-p": ["vim::Paste", { "before": true }],
      "u": "vim::Undo",
      "ctrl-r": "vim::Redo",
      "r": ["vim::PushOperator", "Replace"],
      "s": "vim::Substitute",
      "shift-s": "vim::SubstituteLine",
      ">": ["vim::PushOperator", "Indent"],
      "<": ["vim::PushOperator", "Outdent"],
      "g u": ["vim::PushOperator", "Lowercase"],
      "g shift-u": ["vim::PushOperator", "Uppercase"],
      "g ~": ["vim::PushOperator", "OppositeCase"],
      "\"": ["vim::PushOperator", "Register"],
      "q": "vim::ToggleRecord",
      "shift-q": "vim::ReplayLastRecording",
      "@": ["vim::PushOperator", "ReplayRegister"],
      "ctrl-pagedown": "pane::ActivateNextItem",
      "ctrl-pageup": "pane::ActivatePrevItem",
      // tree-sitter related commands
      "[ x": "editor::SelectLargerSyntaxNode",
      "] x": "editor::SelectSmallerSyntaxNode",
      "] d": "editor::GoToDiagnostic",
      "[ d": "editor::GoToPrevDiagnostic",
      "] c": "editor::GoToHunk",
      "[ c": "editor::GoToPrevHunk",
      "g c c": "vim::ToggleComments"
    }
  },
  {
    "context": "vim_mode == visual",
    "bindings": {
      "u": "vim::ConvertToLowerCase",
      "U": "vim::ConvertToUpperCase",
      "o": "vim::OtherEnd",
      "shift-o": "vim::OtherEnd",
      "d": "vim::VisualDelete",
      "x": "vim::VisualDelete",
      "shift-d": "vim::VisualDeleteLine",
      "shift-x": "vim::VisualDeleteLine",
      "y": "vim::VisualYank",
      "shift-y": "vim::VisualYank",
      "p": "vim::Paste",
      "shift-p": ["vim::Paste", { "preserveClipboard": true }],
      "s": "vim::Substitute",
      "shift-s": "vim::SubstituteLine",
      "shift-r": "vim::SubstituteLine",
      "c": "vim::Substitute",
      "~": "vim::ChangeCase",
      "*": ["vim::MoveToNext", { "partialWord": true }],
      "#": ["vim::MoveToPrev", { "partialWord": true }],
      "ctrl-a": "vim::Increment",
      "ctrl-x": "vim::Decrement",
      "g ctrl-a": ["vim::Increment", { "step": true }],
      "g ctrl-x": ["vim::Decrement", { "step": true }],
      "shift-i": "vim::InsertBefore",
      "shift-a": "vim::InsertAfter",
      "shift-j": "vim::JoinLines",
      "r": ["vim::PushOperator", "Replace"],
      "ctrl-c": ["vim::SwitchMode", "Normal"],
      "escape": ["vim::SwitchMode", "Normal"],
      "ctrl-[": ["vim::SwitchMode", "Normal"],
      ">": "vim::Indent",
      "<": "vim::Outdent",
      "i": ["vim::PushOperator", { "Object": { "around": false } }],
      "a": ["vim::PushOperator", { "Object": { "around": true } }],
      "g c": "vim::ToggleComments",
      "\"": ["vim::PushOperator", "Register"],
      // tree-sitter related commands
      "[ x": "editor::SelectLargerSyntaxNode",
      "] x": "editor::SelectSmallerSyntaxNode"
    }
  },
  {
    "context": "vim_mode == insert",
    "bindings": {
      "escape": "vim::NormalBefore",
      "ctrl-c": "vim::NormalBefore",
      "ctrl-[": "vim::NormalBefore",
      "ctrl-x": null,
      "ctrl-x ctrl-o": "editor::ShowCompletions",
      "ctrl-x ctrl-a": "assistant::InlineAssist", // zed specific
      "ctrl-x ctrl-c": "editor::ShowInlineCompletion", // zed specific
      "ctrl-x ctrl-l": "editor::ToggleCodeActions", // zed specific
      "ctrl-x ctrl-z": "editor::Cancel",
      "ctrl-w": "editor::DeleteToPreviousWordStart",
      "ctrl-u": "editor::DeleteToBeginningOfLine",
      "ctrl-t": "vim::Indent",
      "ctrl-d": "vim::Outdent",
      "ctrl-r": ["vim::PushOperator", "Register"]
    }
  },
  {
    "context": "vim_mode == replace",
    "bindings": {
      "escape": "vim::NormalBefore",
      "ctrl-c": "vim::NormalBefore",
      "ctrl-[": "vim::NormalBefore",
      "backspace": "vim::UndoReplace",
      "tab": "vim::Tab",
      "enter": "vim::Enter"
    }
  },
  {
    "context": "vim_mode == waiting",
    "bindings": {
      "tab": "vim::Tab",
      "enter": "vim::Enter",
      "escape": "vim::ClearOperators",
      "ctrl-c": "vim::ClearOperators",
      "ctrl-[": "vim::ClearOperators"
    }
  },
  {
    "context": "vim_mode == operator",
    "bindings": {
      "escape": "vim::ClearOperators",
      "ctrl-c": "vim::ClearOperators",
      "ctrl-[": "vim::ClearOperators"
    }
  },
  {
    "context": "vim_operator == a || vim_operator == i || vim_operator == cs",
    "bindings": {
      "w": "vim::Word",
      "shift-w": ["vim::Word", { "ignorePunctuation": true }],
      "t": "vim::Tag",
      "s": "vim::Sentence",
      "p": "vim::Paragraph",
      "'": "vim::Quotes",
      "`": "vim::BackQuotes",
      "\"": "vim::DoubleQuotes",
      "|": "vim::VerticalBars",
      "(": "vim::Parentheses",
      ")": "vim::Parentheses",
      "b": "vim::Parentheses",
      "[": "vim::SquareBrackets",
      "]": "vim::SquareBrackets",
      "{": "vim::CurlyBrackets",
      "}": "vim::CurlyBrackets",
      "shift-b": "vim::CurlyBrackets",
      "<": "vim::AngleBrackets",
      ">": "vim::AngleBrackets",
      "a": "vim::Argument"
    }
  },
  {
    "context": "vim_operator == c",
    "bindings": {
      "c": "vim::CurrentLine",
      "d": "editor::Rename", // zed specific
      "s": ["vim::PushOperator", { "ChangeSurrounds": {} }]
    }
  },
  {
    "context": "vim_operator == d",
    "bindings": {
      "d": "vim::CurrentLine",
      "s": ["vim::PushOperator", "DeleteSurrounds"]
    }
  },
  {
    "context": "vim_operator == gu",
    "bindings": {
      "g u": "vim::CurrentLine",
      "u": "vim::CurrentLine"
    }
  },
  {
    "context": "vim_operator == gU",
    "bindings": {
      "g shift-u": "vim::CurrentLine",
      "shift-u": "vim::CurrentLine"
    }
  },
  {
    "context": "vim_operator == g~",
    "bindings": {
      "g ~": "vim::CurrentLine",
      "~": "vim::CurrentLine"
    }
  },
  {
    "context": "vim_operator == y",
    "bindings": {
      "y": "vim::CurrentLine",
      "s": ["vim::PushOperator", { "AddSurrounds": {} }]
    }
  },
  {
    "context": "vim_operator == ys",
    "bindings": {
      "s": "vim::CurrentLine"
    }
  },
  {
    "context": "vim_operator == >",
    "bindings": {
      ">": "vim::CurrentLine"
    }
  },
  {
    "context": "vim_operator == <",
    "bindings": {
      "<": "vim::CurrentLine"
    }
  },
  {
    "context": "BufferSearchBar && !in_replace",
    "bindings": {
      "enter": "vim::SearchSubmit",
      "escape": "buffer_search::Dismiss"
    }
  },
  {
    "context": "EmptyPane || SharedScreen",
    "bindings": {
      ":": "command_palette::Toggle",
      "g /": "pane::DeploySearch"
    }
  },
  {
    // netrw compatibility
    "context": "ProjectPanel && not_editing",
    "bindings": {
      ":": "command_palette::Toggle",
      "%": "project_panel::NewFile",
      "/": "project_panel::NewSearchInDirectory",
      "d": "project_panel::NewDirectory",
      "enter": "project_panel::OpenPermanent",
      "escape": "project_panel::ToggleFocus",
      "h": "project_panel::CollapseSelectedEntry",
      "j": "menu::SelectNext",
      "k": "menu::SelectPrev",
      "l": "project_panel::ExpandSelectedEntry",
      "o": "project_panel::OpenPermanent",
      "shift-d": "project_panel::Delete",
      "shift-r": "project_panel::Rename",
      "t": "project_panel::OpenPermanent",
      "v": "project_panel::OpenPermanent",
      "p": "project_panel::Open",
      "x": "project_panel::RevealInFileManager",
      "shift-g": "menu::SelectLast",
      "g g": "menu::SelectFirst",
      "-": "project_panel::SelectParent",
      "ctrl-6": "pane::AlternateFile"
    }
  },
  {
    "context": "OutlinePanel",
    "bindings": {
      "j": "menu::SelectNext",
      "k": "menu::SelectPrev",
      "shift-g": "menu::SelectLast",
      "g g": "menu::SelectFirst"
    }
  },
  {
    "context": "Editor && VimWaiting",
    "bindings": {
      "ctrl-c": "easy_motion::Cancel"
    }
  }
]<|MERGE_RESOLUTION|>--- conflicted
+++ resolved
@@ -195,16 +195,12 @@
       "ctrl-w g shift-d": "editor::GoToTypeDefinitionSplit",
       "ctrl-w space": "editor::OpenExcerptsSplit",
       "ctrl-w g space": "editor::OpenExcerptsSplit",
-<<<<<<< HEAD
-      "-": "pane::RevealInProjectPanel",
+      "ctrl-6": "pane::AlternateFile",
 
       // easy motion
       "g w": ["easy_motion::Word", "both"],
       "g shift-w": ["easy_motion::FullWord", "both"],
       "g r": ["easy_motion::Row", "both"]
-=======
-      "ctrl-6": "pane::AlternateFile"
->>>>>>> 4ba430b1
     }
   },
   {
